--- conflicted
+++ resolved
@@ -35,13 +35,9 @@
  */
 class MdOutputReport : OutputReport() {
 
-<<<<<<< HEAD
     override val id: String = "MdOutputReport"
     override val ending: String = "md"
-    override val name = "Markdown report"
 
-=======
->>>>>>> 716cb551
     override fun render(detektion: Detektion) = markdown {
         h1 { "detekt" }
 
