package io.gitlab.arturbosch.detekt.rules.naming

import io.gitlab.arturbosch.detekt.rules.KotlinCoreEnvironmentTest
import io.gitlab.arturbosch.detekt.test.TestConfig
import io.gitlab.arturbosch.detekt.test.assertThat
import io.gitlab.arturbosch.detekt.test.compileAndLint
import io.gitlab.arturbosch.detekt.test.compileAndLintWithContext
import org.jetbrains.kotlin.cli.jvm.compiler.KotlinCoreEnvironment
import org.junit.jupiter.api.Nested
import org.junit.jupiter.api.Test

@KotlinCoreEnvironmentTest
class BooleanPropertyNamingSpec(val env: KotlinCoreEnvironment) {
    val subject = BooleanPropertyNaming()

    @Nested
    inner class `argument declarations` {
        @Test
        fun `should warn about Kotlin Boolean`() {
            val code = """data class Test (var default: Boolean)"""
            val findings = subject.compileAndLintWithContext(env, code)

            assertThat(findings).hasSize(1)
        }

        @Test
        fun `should not warn about Kotlin Boolean override by default`() {
            val code = """
                interface Test {
                    val default: Boolean
                }

                data class TestImpl (override var default: Boolean) : Test
            """.trimIndent()
            val findings = subject.compileAndLintWithContext(env, code)

            assertThat(findings).hasSize(1)
        }

        @Test
        fun `should warn about Kotlin Boolean override if ignoreOverridden is false`() {
            val code = """
                interface Test {
                    val default: Boolean
                }

                data class TestImpl (override var default: Boolean) : Test
            """.trimIndent()
            val config = TestConfig(mapOf(IGNORE_OVERRIDDEN to false))
            val findings = BooleanPropertyNaming(config).compileAndLintWithContext(env, code)

            assertThat(findings).hasSize(2)
        }

        @Test
        fun `should not warn about Kotlin Boolean override if ignoreOverridden is true`() {
            val code = """
                interface Test {
                    val default: Boolean
                }

                data class TestImpl (override var default: Boolean) : Test
            """.trimIndent()
            val config = TestConfig(mapOf(IGNORE_OVERRIDDEN to true))
            val findings = BooleanPropertyNaming(config).compileAndLintWithContext(env, code)

            assertThat(findings).hasSize(1)
        }

        @Test
        fun `should warn about Kotlin Boolean nullable`() {
            val code = """data class Test (var default: Boolean?)"""
            val findings = subject.compileAndLintWithContext(env, code)

            assertThat(findings).hasSize(1)
        }

        @Test
        fun `should not warn about Kotlin Boolean nullable override by default`() {
            val code = """
                interface Test {
                    val default: Boolean?
                }

                data class TestImpl (override var default: Boolean?) : Test
            """.trimIndent()
            val findings = subject.compileAndLintWithContext(env, code)

            assertThat(findings).hasSize(1)
        }

        @Test
        fun `should warn about Kotlin Boolean nullable override if ignoreOverridden is false`() {
            val code = """
                interface Test {
                    val default: Boolean?
                }

                data class TestImpl (override var default: Boolean?) : Test
            """.trimIndent()
            val config = TestConfig(mapOf(IGNORE_OVERRIDDEN to false))
            val findings = BooleanPropertyNaming(config).compileAndLintWithContext(env, code)

            assertThat(findings).hasSize(2)
        }

        @Test
        fun `should not warn about Kotlin Boolean nullable override if ignoreOverridden is true`() {
            val code = """
                interface Test {
                    val default: Boolean?
                }

                data class TestImpl (override var default: Boolean?) : Test
            """.trimIndent()
            val config = TestConfig(mapOf(IGNORE_OVERRIDDEN to true))
            val findings = BooleanPropertyNaming(config).compileAndLintWithContext(env, code)

            assertThat(findings).hasSize(1)
        }

        @Test
        fun `should warn about Kotlin Boolean initialized`() {
            val code = """data class Test (var default: Boolean = false)"""
            val findings = subject.compileAndLintWithContext(env, code)

            assertThat(findings).hasSize(1)
        }

        @Test
        fun `should not warn about Kotlin Boolean initialized override by default`() {
            val code = """
                interface Test {
                    val default: Boolean
                }

                data class TestImpl (override var default: Boolean = false) : Test
            """.trimIndent()
            val findings = subject.compileAndLintWithContext(env, code)

            assertThat(findings).hasSize(1)
        }

        @Test
        fun `should warn about Kotlin Boolean initialized override if ignoreOverridden is false`() {
            val code = """
                interface Test {
                    val default: Boolean
                }

                data class TestImpl (override var default: Boolean = false) : Test
            """.trimIndent()
            val config = TestConfig(mapOf(IGNORE_OVERRIDDEN to false))
            val findings = BooleanPropertyNaming(config).compileAndLintWithContext(env, code)

            assertThat(findings).hasSize(2)
        }

        @Test
        fun `should not warn about Kotlin Boolean initialized override if ignoreOverridden is true`() {
            val code = """
                interface Test {
                    val default: Boolean
                }

                data class TestImpl (override var default: Boolean = false) : Test
            """.trimIndent()
            val config = TestConfig(mapOf(IGNORE_OVERRIDDEN to true))
            val findings = BooleanPropertyNaming(config).compileAndLintWithContext(env, code)

            assertThat(findings).hasSize(1)
        }

        @Test
        fun `should warn about Java Boolean`() {
            val code = """data class Test (var default: java.lang.Boolean)"""
            val findings = subject.compileAndLintWithContext(env, code)

            assertThat(findings).hasSize(1)
        }

        @Test
        fun `should not warn about Java Boolean override in data class by default`() {
            val code = """
                interface Test {
                    val default: java.lang.Boolean
                }

                data class TestImpl (override var default: java.lang.Boolean) : Test
            """.trimIndent()
            val findings = subject.compileAndLintWithContext(env, code)

            assertThat(findings).hasSize(1)
        }

        @Test
        fun `should not warn about Java Boolean override by default`() {
            val code = """
                interface Test {
                    val default: java.lang.Boolean
                }

                class TestImpl : Test {
                    override val default: java.lang.Boolean = java.lang.Boolean(true)
                }
            """
            val findings = subject.compileAndLintWithContext(env, code)

            assertThat(findings).hasSize(1)
        }

        @Test
        fun `should warn about Java Boolean override if ignoreOverridden is false`() {
            val code = """
                interface Test {
                    val default: java.lang.Boolean
                }

                data class TestImpl (override var default: java.lang.Boolean) : Test
            """.trimIndent()
            val config = TestConfig(mapOf(IGNORE_OVERRIDDEN to false))
            val findings = BooleanPropertyNaming(config).compileAndLintWithContext(env, code)

            assertThat(findings).hasSize(2)
        }

        @Test
        fun `should not warn about Java Boolean override if ignoreOverridden is true`() {
            val code = """
                interface Test {
                    val default: java.lang.Boolean
                }

                data class TestImpl (override var default: java.lang.Boolean) : Test
            """.trimIndent()
            val config = TestConfig(mapOf(IGNORE_OVERRIDDEN to true))
            val findings = BooleanPropertyNaming(config).compileAndLintWithContext(env, code)

            assertThat(findings).hasSize(1)
        }

        @Test
        fun `should not detect primitive types`() {
            val code = """data class Test (var count: Int)"""
            val findings = subject.compileAndLintWithContext(env, code)

            assertThat(findings).isEmpty()
        }

        @Test
        fun `should not detect names that match an allowed pattern`() {
            val code = """data class Test (var isEnabled: Boolean, var hasDefault: Boolean)"""
            val findings = subject.compileAndLintWithContext(env, code)

            assertThat(findings).isEmpty()
        }
    }

    @Nested
    inner class `property declarations` {
        @Test
        fun `should warn about Kotlin Boolean`() {
            val code = """
                class Test {
                    var default: Boolean = true
                }
            """.trimIndent()
            val findings = subject.compileAndLintWithContext(env, code)

            assertThat(findings).hasSize(1)
        }

        @Test
        fun `should not warn about Kotlin Boolean override by default`() {
            val code = """
                interface Test {
                    val default: Boolean                    
                }

                class TestImpl : Test {
                    override var default: Boolean = true
                }
            """.trimIndent()
            val findings = subject.compileAndLintWithContext(env, code)

            assertThat(findings).hasSize(1)
        }

        @Test
        fun `should not warn about Kotlin Boolean if it is a constant val`() {
            val code = """
                object Test {
                    const val CONSTANT_VAL_BOOLEAN = true
                }
            """.trimIndent()
            val findings = subject.compileAndLintWithContext(env, code)

            assertThat(findings).hasSize(0)
        }

        @Test
        fun `should warn about Kotlin Boolean override if isIgnoreOverridden is false`() {
            val code = """
                interface Test {
                    val default: Boolean                    
                }

                class TestImpl : Test {
                    override var default: Boolean = true
                }
            """.trimIndent()
            val config = TestConfig(mapOf(IGNORE_OVERRIDDEN to false))
            val findings = BooleanPropertyNaming(config).compileAndLintWithContext(env, code)

            assertThat(findings).hasSize(2)
        }

        @Test
        fun `should not warn about Kotlin Boolean override if isIgnoreOverridden is true`() {
            val code = """
                interface Test {
                    val default: Boolean                    
                }

                class TestImpl : Test {
                    override var default: Boolean = true
                }
            """.trimIndent()
            val config = TestConfig(mapOf(IGNORE_OVERRIDDEN to true))
            val findings = BooleanPropertyNaming(config).compileAndLintWithContext(env, code)

            assertThat(findings).hasSize(1)
        }

        @Test
        fun `should warn about Kotlin Boolean nullable`() {
            val code = """
                class Test {
                    var default: Boolean? = null
                }
            """.trimIndent()
            val findings = subject.compileAndLintWithContext(env, code)

            assertThat(findings).hasSize(1)
        }

        @Test
        fun `should not warn about Kotlin Boolean nullable override by default`() {
            val code = """
                interface Test {
                    val default: Boolean?
                }

                class TestImpl : Test {
                    override var default: Boolean? = null
                }
            """.trimIndent()
            val findings = subject.compileAndLintWithContext(env, code)

            assertThat(findings).hasSize(1)
        }

        @Test
        fun `should warn about Kotlin Boolean nullable override if ignoreOverridden is false`() {
            val code = """
                interface Test {
                    val default: Boolean?
                }

                class TestImpl : Test {
                    override var default: Boolean? = null
                }
            """.trimIndent()
            val config = TestConfig(mapOf(IGNORE_OVERRIDDEN to false))
            val findings = BooleanPropertyNaming(config).compileAndLintWithContext(env, code)

            assertThat(findings).hasSize(2)
        }

        @Test
        fun `should not warn about Kotlin Boolean nullable override if ignoreOverridden is true`() {
            val code = """
                interface Test {
                    val default: Boolean?
                }

                class TestImpl : Test {
                    override var default: Boolean? = null
                }
            """.trimIndent()
            val config = TestConfig(mapOf(IGNORE_OVERRIDDEN to true))
            val findings = BooleanPropertyNaming(config).compileAndLintWithContext(env, code)

            assertThat(findings).hasSize(1)
        }

        @Test
        fun `should warn about Kotlin Boolean initialized`() {
            val code = """
                class Test {
                    var default: Boolean = false
                }
            """.trimIndent()
            val findings = subject.compileAndLintWithContext(env, code)

            assertThat(findings).hasSize(1)
        }

        @Test
        fun `should not warn about Kotlin Boolean initialized override by default`() {
            val code = """
                interface Test {
                    val default: Boolean
                }

                class TestImpl : Test {
                    override var default: Boolean = false
                }
            """.trimIndent()
            val findings = subject.compileAndLintWithContext(env, code)

            assertThat(findings).hasSize(1)
        }

        @Test
        fun `should warn about Kotlin Boolean initialized override if ignoreOverridden is false`() {
            val code = """
                interface Test {
                    val default: Boolean
                }

                class TestImpl : Test {
                    override var default: Boolean = false
                }
            """.trimIndent()
            val config = TestConfig(mapOf(IGNORE_OVERRIDDEN to false))
            val findings = BooleanPropertyNaming(config).compileAndLintWithContext(env, code)

            assertThat(findings).hasSize(2)
        }

        @Test
        fun `should not warn about Kotlin Boolean initialized override if ignoreOverridden is true`() {
            val code = """
                interface Test {
                    val default: Boolean
                }

                class TestImpl : Test {
                    override var default: Boolean = false
                }
            """.trimIndent()
            val config = TestConfig(mapOf(IGNORE_OVERRIDDEN to true))
            val findings = BooleanPropertyNaming(config).compileAndLintWithContext(env, code)

            assertThat(findings).hasSize(1)
        }

        @Test
        fun `should warn about inferred boolean type`() {
            val code = """
                class Test {
                    var default = true
                }
            """.trimIndent()
            val findings = subject.compileAndLintWithContext(env, code)

            assertThat(findings).hasSize(1)
        }

        @Test
        fun `should not warn about inferred boolean type override by default`() {
            val code = """
                interface Test {
                    val default: Boolean
                }

                class TestImpl : Test {
                    override var default = true
                }
            """.trimIndent()
            val findings = subject.compileAndLintWithContext(env, code)

            assertThat(findings).hasSize(1)
        }

        @Test
        fun `should warn about inferred boolean type override if ignoreOverridden is false`() {
            val code = """
                interface Test {
                    val default: Boolean
                }

                class TestImpl : Test {
                    override var default = true
                }
            """.trimIndent()
            val config = TestConfig(mapOf(IGNORE_OVERRIDDEN to false))
            val findings = BooleanPropertyNaming(config).compileAndLintWithContext(env, code)

            assertThat(findings).hasSize(2)
        }

        @Test
        fun `should not warn about inferred boolean type override if ignoreOverridden is true`() {
            val code = """
                interface Test {
                    val default: Boolean
                }

                class TestImpl : Test {
                    override var default = true
                }
            """.trimIndent()
            val config = TestConfig(mapOf(IGNORE_OVERRIDDEN to true))
            val findings = BooleanPropertyNaming(config).compileAndLintWithContext(env, code)

            assertThat(findings).hasSize(1)
        }

        @Test
        fun `should warn about Java Boolean`() {
            val code = """
                class Test {
                    var default: java.lang.Boolean = java.lang.Boolean(true)
                }
            """.trimIndent()
            val findings = subject.compileAndLintWithContext(env, code)

            assertThat(findings).hasSize(1)
        }

        @Test
<<<<<<< HEAD
=======
        fun `should not warn about Java Boolean override by default`() {
            val code = """
                interface Test {
                    val default: java.lang.Boolean
                }

                class TestImpl : Test {
                    override var default: java.lang.Boolean = java.lang.Boolean(true)
                }
            """.trimIndent()
            val findings = subject.compileAndLintWithContext(env, code)

            assertThat(findings).hasSize(1)
        }

        @Test
>>>>>>> d5165629
        fun `should warn about Java Boolean override if ignoreOverridden is false`() {
            val code = """
                interface Test {
                    val default: java.lang.Boolean
                }

                class TestImpl : Test {
                    override var default: java.lang.Boolean = java.lang.Boolean(true)
                }
            """.trimIndent()
            val config = TestConfig(mapOf(IGNORE_OVERRIDDEN to false))
            val findings = BooleanPropertyNaming(config).compileAndLintWithContext(env, code)

            assertThat(findings).hasSize(2)
        }

        @Test
        fun `should not warn about Java Boolean override if ignoreOverridden is true`() {
            val code = """
                interface Test {
                    val default: java.lang.Boolean
                }

                class TestImpl : Test {
                    override var default: java.lang.Boolean = java.lang.Boolean(true)
                }
            """.trimIndent()
            val config = TestConfig(mapOf(IGNORE_OVERRIDDEN to true))
            val findings = BooleanPropertyNaming(config).compileAndLintWithContext(env, code)

            assertThat(findings).hasSize(1)
        }

        @Test
        fun `should not detect primitive types`() {
            val code = """
                class Test {
                    var count: Int = 0
                }
            """.trimIndent()
            val findings = subject.compileAndLintWithContext(env, code)

            assertThat(findings).isEmpty()
        }

        @Test
        fun `should not detect names that match an allowed pattern`() {
            val code = """
                class Test {
                    var isEnabled: Boolean = true
                    var hasDefault: Boolean = true
                }
            """.trimIndent()
            val findings = subject.compileAndLintWithContext(env, code)

            assertThat(findings).isEmpty()
        }

        @Test
        fun `should not detect names that match an allowed pattern from config`() {
            val code = """
                class Test {
                    var needReload: Boolean = true
                }
            """.trimIndent()

            val config = TestConfig(mapOf(ALLOWED_PATTERN to "^(is|has|are|need)"))
            assertThat(BooleanPropertyNaming(config).compileAndLint(code))
                .isEmpty()
        }
    }
}

private const val ALLOWED_PATTERN = "allowedPattern"
private const val IGNORE_OVERRIDDEN = "ignoreOverridden"<|MERGE_RESOLUTION|>--- conflicted
+++ resolved
@@ -203,7 +203,7 @@
                 class TestImpl : Test {
                     override val default: java.lang.Boolean = java.lang.Boolean(true)
                 }
-            """
+            """.trimIndent()
             val findings = subject.compileAndLintWithContext(env, code)
 
             assertThat(findings).hasSize(1)
@@ -531,8 +531,6 @@
         }
 
         @Test
-<<<<<<< HEAD
-=======
         fun `should not warn about Java Boolean override by default`() {
             val code = """
                 interface Test {
@@ -549,7 +547,6 @@
         }
 
         @Test
->>>>>>> d5165629
         fun `should warn about Java Boolean override if ignoreOverridden is false`() {
             val code = """
                 interface Test {
