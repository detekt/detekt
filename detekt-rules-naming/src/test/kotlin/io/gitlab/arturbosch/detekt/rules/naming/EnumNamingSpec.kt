package io.gitlab.arturbosch.detekt.rules.naming

import io.gitlab.arturbosch.detekt.test.TestConfig
import io.gitlab.arturbosch.detekt.test.assertThat
import io.gitlab.arturbosch.detekt.test.compileAndLint
import org.junit.jupiter.api.Test

class EnumNamingSpec {

    @Test
    fun `should use custom name for enum`() {
        val rule = EnumNaming(TestConfig(mapOf(EnumNaming.ENUM_PATTERN to "^(enum1)|(enum2)$")))
        assertThat(
            rule.compileAndLint(
                """
        enum class aBbD {
            enum1, enum2
        }
                """
            )
        ).isEmpty()
    }

    @Test
    fun `should detect no violation`() {
        val findings = EnumNaming().compileAndLint(
            """
            enum class WorkFlow {
                ACTIVE, NOT_ACTIVE, Unknown, Number1
            }
            """.trimIndent()
        )
        assertThat(findings).isEmpty()
    }

    @Test
    fun `enum name that start with lowercase`() {
        val code = """
            enum class WorkFlow {
                default
            }
<<<<<<< HEAD
        """
        assertThat(EnumNaming().compileAndLint(code)).hasSize(1)
=======
        """.trimIndent()
        assertThat(NamingRules().compileAndLint(code)).hasSize(1)
>>>>>>> d5165629
    }

    @Test
    fun `reports an underscore in enum name`() {
        val code = """
            enum class WorkFlow {
                _Default
            }
        """.trimIndent()
        assertThat(EnumNaming().compileAndLint(code)).hasSize(1)
    }

    @Test
    fun `no reports an underscore in enum name because it's suppressed`() {
        val code = """
            enum class WorkFlow {
                @Suppress("EnumNaming") _Default
            }
        """.trimIndent()
        assertThat(EnumNaming().compileAndLint(code)).isEmpty()
    }

    @Test
    fun `reports the correct text location in enum name`() {
        val code = """
            enum class WorkFlow {
                _Default,
            }
        """.trimIndent()
        val findings = EnumNaming().compileAndLint(code)
        assertThat(findings).hasTextLocations(26 to 34)
    }
}<|MERGE_RESOLUTION|>--- conflicted
+++ resolved
@@ -16,7 +16,7 @@
         enum class aBbD {
             enum1, enum2
         }
-                """
+                """.trimIndent()
             )
         ).isEmpty()
     }
@@ -39,13 +39,8 @@
             enum class WorkFlow {
                 default
             }
-<<<<<<< HEAD
-        """
+        """.trimIndent()
         assertThat(EnumNaming().compileAndLint(code)).hasSize(1)
-=======
-        """.trimIndent()
-        assertThat(NamingRules().compileAndLint(code)).hasSize(1)
->>>>>>> d5165629
     }
 
     @Test
