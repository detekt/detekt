--- conflicted
+++ resolved
@@ -6,7 +6,6 @@
 toc: true
 ---
 
-<<<<<<< HEAD
 #### 1.2.0 - unreleased
 
 ##### Notable changes
@@ -14,7 +13,7 @@
 - `parallel=true` and `--parallel` now effect both the compilation and analysis phase. 
 - Users of Gradle's `--parallel` flag are encouraged to turn off the parallelism of detekt. Or turn it on otherwise.
 - detekt does not use the `ForkJoinPool.commonPool()` anymore internally. When embedding detekt feel free to pass your own `ExecutionService` to the `ProcessingSettings`.
-=======
+
 #### 1.1.1
 
 ##### Changelog
@@ -29,7 +28,6 @@
 - Don't flag trailing whitespaces in multiline strings - [#1971](https://github.com/arturbosch/detekt/pull/1971)
 
 See all issues at: [1.1.1](https://github.com/arturbosch/detekt/milestone/50)
->>>>>>> a367813c
 
 #### 1.1.0
 
