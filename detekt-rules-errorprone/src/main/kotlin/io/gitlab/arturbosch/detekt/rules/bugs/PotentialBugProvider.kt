package io.gitlab.arturbosch.detekt.rules.bugs

import io.gitlab.arturbosch.detekt.api.Config
import io.gitlab.arturbosch.detekt.api.RuleSet
import io.gitlab.arturbosch.detekt.api.internal.DefaultRuleSetProvider

/**
 * The potential-bugs rule set provides rules that detect potential bugs.
 *
 * @active since v1.0.0
 */
class PotentialBugProvider : DefaultRuleSetProvider {

    override val ruleSetId: String = "potential-bugs"

    override fun instance(config: Config): RuleSet = RuleSet(
        ruleSetId,
        listOf(
            Deprecation(config),
            DontDowncastCollectionTypes(config),
            DuplicateCaseInWhenExpression(config),
            EqualsAlwaysReturnsTrueOrFalse(config),
            EqualsWithHashCodeExist(config),
            ExitOutsideMain(config),
            ExplicitGarbageCollectionCall(config),
            HasPlatformType(config),
            ImplicitDefaultLocale(config),
            InvalidRange(config),
            IteratorHasNextCallsNextMethod(config),
            IteratorNotThrowingNoSuchElementException(config),
            LateinitUsage(config),
            MapGetWithNotNullAssertionOperator(config),
            MissingWhenCase(config),
            RedundantElseInWhen(config),
            UnconditionalJumpStatementInLoop(config),
            UnnecessaryNotNullOperator(config),
            UnnecessarySafeCall(config),
            UnreachableCode(config),
            UnsafeCallOnNullableType(config),
            UnsafeCast(config),
            UselessPostfixExpression(config),
            WrongEqualsTypeParameter(config),
            IgnoredReturnValue(config),
            ImplicitUnitReturnType(config),
            NullableToStringCall(config),
            UnreachableCatchBlock(config),
<<<<<<< HEAD
            UnusedUnaryOperator(config)
=======
            CastToNullableType(config)
>>>>>>> c5f65a9c
        )
    )
}<|MERGE_RESOLUTION|>--- conflicted
+++ resolved
@@ -44,11 +44,8 @@
             ImplicitUnitReturnType(config),
             NullableToStringCall(config),
             UnreachableCatchBlock(config),
-<<<<<<< HEAD
+            CastToNullableType(config),
             UnusedUnaryOperator(config)
-=======
-            CastToNullableType(config)
->>>>>>> c5f65a9c
         )
     )
 }