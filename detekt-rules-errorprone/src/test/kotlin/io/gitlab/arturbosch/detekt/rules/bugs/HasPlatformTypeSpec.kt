package io.gitlab.arturbosch.detekt.rules.bugs

import io.github.detekt.test.utils.resourceAsPath
import io.gitlab.arturbosch.detekt.api.Config
import io.gitlab.arturbosch.detekt.rules.KotlinCoreEnvironmentTest
import io.gitlab.arturbosch.detekt.test.compileAndLintWithContext
import org.assertj.core.api.Assertions.assertThat
import org.jetbrains.kotlin.cli.jvm.compiler.KotlinCoreEnvironment
import org.junit.jupiter.api.Test

@KotlinCoreEnvironmentTest
class HasPlatformTypeSpec(private val env: KotlinCoreEnvironment) {
    private val subject = HasPlatformType(Config.empty)

<<<<<<< HEAD
    val env: KotlinCoreEnvironment by memoized()
    val subject by memoized { HasPlatformType(Config.empty) }

    describe("Deprecation detection") {
        context("function initializer") {
            it("reports when public function returns expression of platform type") {
                val code = """
                    class Person {
                        fun apiCall() = System.getProperty("propertyName")
                    }
                    """
                assertThat(subject.compileAndLintWithContext(env, code)).hasSize(1)
            }

            it("does not report when private") {
                val code = """
                    class Person {
                        private fun apiCall() = System.getProperty("propertyName")
                    }
                    """
                assertThat(subject.compileAndLintWithContext(env, code)).isEmpty()
            }

            it("does not report when public function returns expression of platform type and type explicitly declared") {
                val code = """
                    class Person {
                        fun apiCall(): String = System.getProperty("propertyName")
                    }
                    """
                assertThat(subject.compileAndLintWithContext(env, code)).isEmpty()
            }
        }

        context("property initializer") {
            it("reports when property initiated with platform type") {
                val code = """
                class Person {
                    val name = System.getProperty("name")
                }
                """
                assertThat(subject.compileAndLintWithContext(env, code)).hasSize(1)
            }

            it("does not report when private") {
                val code = """
                class Person {
                    private val name = System.getProperty("name")
                }
                """
                assertThat(subject.compileAndLintWithContext(env, code)).isEmpty()
            }

            it("does not report when property initiated with platform type and type explicitly declared") {
                val code = """
                class Person {
                    val name: String = System.getProperty("name")
                }
                """
                assertThat(subject.compileAndLintWithContext(env, code)).isEmpty()
            }
        }

        context("function argument") {
            it("does report when a platform type is used directly as a non-nullable function argument") {
                val code = """
                    import java.net.URLEncoder.encode

                    private fun doFoo(a: String) {
                        println(a)
                    }
                    
                    fun foo() {
                        doFoo(System.getProperty("foo"))
                        doFoo(encode("foo", "UTF-8"))
                    }
                """.trimIndent()
                assertThat(subject.compileAndLintWithContext(env, code)).hasSize(2)
            }

            it("does report when a platform type is used for a non-nullable vararg function argument") {
                val code = """
                    import java.net.URLEncoder.encode

                    private fun doFoo(vararg aArgs: String) {
                        aArgs.forEach(::println)
                    }
                    
                    fun foo() {
                        doFoo("SomeArg", System.getProperty("foo"), encode("foo", "UTF-8"))
                    }
                """.trimIndent()
                assertThat(subject.compileAndLintWithContext(env, code)).hasSize(2)
            }

            it("does not report when a platform type is used directly as a nullable function argument") {
                val code = """
                    private fun doFoo(a: String?) {
                        if (a != null) println(a) else println("'a' is null")
                    }
                    
                    fun foo() {
                        doFoo(System.getProperty("foo"))
                        doFoo(encode("foo", "UTF-8"))
                    }
                """.trimIndent()
                assertThat(subject.compileAndLintWithContext(env, code)).isEmpty()
            }

            it("does not report when a de-nullified platform type is used directly as a function argument") {
                val code = """
                    import java.net.URLEncoder.encode

                    private fun doFoo(a: String) {
                        println(a)
                    }
                    
                    fun foo() {
                        doFoo(System.getProperty("foo")!!)
                        doFoo(System.getProperty("foo")?.plus("bar"))
                        doFoo(encode("foo", "UTF-8") ?: "foo")
                    }
                """.trimIndent()
                assertThat(subject.compileAndLintWithContext(env, code)).isEmpty()
            }
        }

        context("call chain") {
            it("does report when the platform type is used in a call chain") {
                val code = """
                    import java.net.URLEncoder.encode

                    class Person {
                        val idLength: String = System.getProperty("id").plus("-PERSON")
                        val urlLength: Int = encode("url", "UTF-8").length
                    }
                """.trimIndent()
                assertThat(subject.compileAndLintWithContext(env, code)).hasSize(2)
            }

            it("does not report when the de-nullified platform type is used in a call chain") {
                val code = """
                    import java.net.URLEncoder.encode

                    class Person {
                        val idLength: Int = System.getProperty("id")!!.plus("-PERSON")
                        val urlLength: Int? = encode("url", "UTF-8")?.length
                    }
                """.trimIndent()
                assertThat(subject.compileAndLintWithContext(env, code)).isEmpty()
            }
        }
=======
    @Test
    fun `reports when public function returns expression of platform type`() {
        val code = """
            class Person {
                fun apiCall() = System.getProperty("propertyName")
            }
        """
        assertThat(subject.compileAndLintWithContext(env, code)).hasSize(1)
    }

    @Test
    fun `does not report function when private`() {
        val code = """
            class Person {
                private fun apiCall() = System.getProperty("propertyName")
            }
        """
        assertThat(subject.compileAndLintWithContext(env, code)).isEmpty()
    }

    @Test
    fun `does not report when public function returns expression of platform type and type explicitly declared`() {
        val code = """
            class Person {
                fun apiCall(): String = System.getProperty("propertyName")
            }
        """
        assertThat(subject.compileAndLintWithContext(env, code)).isEmpty()
    }

    @Test
    fun `reports when property initiated with platform type`() {
        val code = """
            class Person {
                val name = System.getProperty("name")
            }
        """
        assertThat(subject.compileAndLintWithContext(env, code)).hasSize(1)
    }

    @Test
    fun `does not report property when private`() {
        val code = """
            class Person {
                private val name = System.getProperty("name")
            }
        """
        assertThat(subject.compileAndLintWithContext(env, code)).isEmpty()
    }

    @Test
    fun `does not report when property initiated with platform type and type explicitly declared`() {
        val code = """
            class Person {
                val name: String = System.getProperty("name")
            }
        """
        assertThat(subject.compileAndLintWithContext(env, code)).isEmpty()
>>>>>>> e33878ce
    }
}<|MERGE_RESOLUTION|>--- conflicted
+++ resolved
@@ -1,6 +1,5 @@
 package io.gitlab.arturbosch.detekt.rules.bugs
 
-import io.github.detekt.test.utils.resourceAsPath
 import io.gitlab.arturbosch.detekt.api.Config
 import io.gitlab.arturbosch.detekt.rules.KotlinCoreEnvironmentTest
 import io.gitlab.arturbosch.detekt.test.compileAndLintWithContext
@@ -12,159 +11,6 @@
 class HasPlatformTypeSpec(private val env: KotlinCoreEnvironment) {
     private val subject = HasPlatformType(Config.empty)
 
-<<<<<<< HEAD
-    val env: KotlinCoreEnvironment by memoized()
-    val subject by memoized { HasPlatformType(Config.empty) }
-
-    describe("Deprecation detection") {
-        context("function initializer") {
-            it("reports when public function returns expression of platform type") {
-                val code = """
-                    class Person {
-                        fun apiCall() = System.getProperty("propertyName")
-                    }
-                    """
-                assertThat(subject.compileAndLintWithContext(env, code)).hasSize(1)
-            }
-
-            it("does not report when private") {
-                val code = """
-                    class Person {
-                        private fun apiCall() = System.getProperty("propertyName")
-                    }
-                    """
-                assertThat(subject.compileAndLintWithContext(env, code)).isEmpty()
-            }
-
-            it("does not report when public function returns expression of platform type and type explicitly declared") {
-                val code = """
-                    class Person {
-                        fun apiCall(): String = System.getProperty("propertyName")
-                    }
-                    """
-                assertThat(subject.compileAndLintWithContext(env, code)).isEmpty()
-            }
-        }
-
-        context("property initializer") {
-            it("reports when property initiated with platform type") {
-                val code = """
-                class Person {
-                    val name = System.getProperty("name")
-                }
-                """
-                assertThat(subject.compileAndLintWithContext(env, code)).hasSize(1)
-            }
-
-            it("does not report when private") {
-                val code = """
-                class Person {
-                    private val name = System.getProperty("name")
-                }
-                """
-                assertThat(subject.compileAndLintWithContext(env, code)).isEmpty()
-            }
-
-            it("does not report when property initiated with platform type and type explicitly declared") {
-                val code = """
-                class Person {
-                    val name: String = System.getProperty("name")
-                }
-                """
-                assertThat(subject.compileAndLintWithContext(env, code)).isEmpty()
-            }
-        }
-
-        context("function argument") {
-            it("does report when a platform type is used directly as a non-nullable function argument") {
-                val code = """
-                    import java.net.URLEncoder.encode
-
-                    private fun doFoo(a: String) {
-                        println(a)
-                    }
-                    
-                    fun foo() {
-                        doFoo(System.getProperty("foo"))
-                        doFoo(encode("foo", "UTF-8"))
-                    }
-                """.trimIndent()
-                assertThat(subject.compileAndLintWithContext(env, code)).hasSize(2)
-            }
-
-            it("does report when a platform type is used for a non-nullable vararg function argument") {
-                val code = """
-                    import java.net.URLEncoder.encode
-
-                    private fun doFoo(vararg aArgs: String) {
-                        aArgs.forEach(::println)
-                    }
-                    
-                    fun foo() {
-                        doFoo("SomeArg", System.getProperty("foo"), encode("foo", "UTF-8"))
-                    }
-                """.trimIndent()
-                assertThat(subject.compileAndLintWithContext(env, code)).hasSize(2)
-            }
-
-            it("does not report when a platform type is used directly as a nullable function argument") {
-                val code = """
-                    private fun doFoo(a: String?) {
-                        if (a != null) println(a) else println("'a' is null")
-                    }
-                    
-                    fun foo() {
-                        doFoo(System.getProperty("foo"))
-                        doFoo(encode("foo", "UTF-8"))
-                    }
-                """.trimIndent()
-                assertThat(subject.compileAndLintWithContext(env, code)).isEmpty()
-            }
-
-            it("does not report when a de-nullified platform type is used directly as a function argument") {
-                val code = """
-                    import java.net.URLEncoder.encode
-
-                    private fun doFoo(a: String) {
-                        println(a)
-                    }
-                    
-                    fun foo() {
-                        doFoo(System.getProperty("foo")!!)
-                        doFoo(System.getProperty("foo")?.plus("bar"))
-                        doFoo(encode("foo", "UTF-8") ?: "foo")
-                    }
-                """.trimIndent()
-                assertThat(subject.compileAndLintWithContext(env, code)).isEmpty()
-            }
-        }
-
-        context("call chain") {
-            it("does report when the platform type is used in a call chain") {
-                val code = """
-                    import java.net.URLEncoder.encode
-
-                    class Person {
-                        val idLength: String = System.getProperty("id").plus("-PERSON")
-                        val urlLength: Int = encode("url", "UTF-8").length
-                    }
-                """.trimIndent()
-                assertThat(subject.compileAndLintWithContext(env, code)).hasSize(2)
-            }
-
-            it("does not report when the de-nullified platform type is used in a call chain") {
-                val code = """
-                    import java.net.URLEncoder.encode
-
-                    class Person {
-                        val idLength: Int = System.getProperty("id")!!.plus("-PERSON")
-                        val urlLength: Int? = encode("url", "UTF-8")?.length
-                    }
-                """.trimIndent()
-                assertThat(subject.compileAndLintWithContext(env, code)).isEmpty()
-            }
-        }
-=======
     @Test
     fun `reports when public function returns expression of platform type`() {
         val code = """
@@ -223,6 +69,5 @@
             }
         """
         assertThat(subject.compileAndLintWithContext(env, code)).isEmpty()
->>>>>>> e33878ce
     }
 }