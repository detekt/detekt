--- conflicted
+++ resolved
@@ -14,12 +14,9 @@
 
     @Nested
     inner class `MissingWhenCase rule` {
-<<<<<<< HEAD
-
+
+        @Suppress("DEPRECATION")
         private val subject = MissingWhenCase()
-=======
-        private val subject = @Suppress("DEPRECATION") MissingWhenCase()
->>>>>>> 7027c27c
 
         @Nested
         inner class `enum` {
@@ -314,12 +311,9 @@
 
     @Nested
     inner class `MissingWhenCase rule when else expression is not considered` {
-<<<<<<< HEAD
-
+
+        @Suppress("DEPRECATION")
         private val subject = MissingWhenCase(
-=======
-        private val subject = @Suppress("DEPRECATION") MissingWhenCase(
->>>>>>> 7027c27c
             TestConfig(mapOf("allowElseExpression" to false))
         )
 
