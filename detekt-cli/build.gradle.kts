application {
	mainClassName = "io.gitlab.arturbosch.detekt.cli.Main"
}

val kotlinVersion: String by project
val junitPlatformVersion: String by project
val spekVersion: String by project
val jcommanderVersion: String by project
<<<<<<< HEAD
=======
val detektVersion: String by project
>>>>>>> 0434b519

// implementation.extendsFrom kotlin is not enough for using cli in a gradle task - #58
configurations.testImplementation.extendsFrom(configurations.kotlinTest)

dependencies {
	implementation(project(":detekt-core"))
	implementation(project(":detekt-rules"))
	implementation("com.beust:jcommander:$jcommanderVersion")
	implementation("org.jetbrains.kotlin:kotlin-compiler-embeddable:$kotlinVersion")

	testImplementation(project(":detekt-test"))
	testRuntimeOnly("org.junit.platform:junit-platform-launcher:$junitPlatformVersion")
	testRuntimeOnly("org.jetbrains.spek:spek-junit-platform-engine:$spekVersion")
}

tasks {
	"test" {
		dependsOn(":detekt-generator:generateDocumentation")
	}
}

// bundle detekt's version for debug logging on rule exceptions
tasks.withType<Jar> {
	manifest {
		attributes(mapOf("DetektVersion" to detektVersion))
	}
}<|MERGE_RESOLUTION|>--- conflicted
+++ resolved
@@ -6,10 +6,7 @@
 val junitPlatformVersion: String by project
 val spekVersion: String by project
 val jcommanderVersion: String by project
-<<<<<<< HEAD
-=======
 val detektVersion: String by project
->>>>>>> 0434b519
 
 // implementation.extendsFrom kotlin is not enough for using cli in a gradle task - #58
 configurations.testImplementation.extendsFrom(configurations.kotlinTest)
