--- conflicted
+++ resolved
@@ -268,13 +268,11 @@
     active: false
   UnnecessaryParentheses:
     active: false
-<<<<<<< HEAD
   UnnecessaryAbstractClass:
-=======
+    active: false
   DataClassContainsFunctions:
     active: false
   UseDataClass:
->>>>>>> 837d33d4
     active: false
 
 comments:
