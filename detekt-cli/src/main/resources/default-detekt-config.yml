--- conflicted
+++ resolved
@@ -424,7 +424,6 @@
     imports: ''
   ForbiddenVoid:
     active: false
-    ignoreOverridden: false
   FunctionOnlyReturningConstant:
     active: false
     ignoreOverridableFunction: true
@@ -518,11 +517,9 @@
   UseDataClass:
     active: false
     excludeAnnotatedClasses: ""
-<<<<<<< HEAD
   UseRequire:
-=======
+    active: false
   UselessCallOnNotNull:
->>>>>>> 6411da65
     active: false
   UtilityClassWithPublicConstructor:
     active: false
