package io.gitlab.arturbosch.detekt.cli

import com.beust.jcommander.IStringConverter
import com.beust.jcommander.ParameterException
import java.io.File
import java.net.URL
import java.nio.file.Files
import java.nio.file.Path
import java.nio.file.Paths

/**
 * @author Artur Bosch
 * @author Marvin Ramin
 */
class ExistingPathConverter : IStringConverter<Path> {
	override fun convert(value: String): Path {
		val config = File(value).toPath()
		if (Files.notExists(config))
			throw ParameterException("Provided path '$value' does not exist!")
		return config
	}
}

class PathConverter : IStringConverter<Path> {
	override fun convert(value: String): Path {
		return Paths.get(value)
	}
}

interface DetektInputPathConverter<T> : IStringConverter<List<T>> {
	val converter: IStringConverter<T>
<<<<<<< HEAD
	override fun convert(value: String): List<T>
			= value.splitToSequence(SEPARATOR_COMMA, SEPARATOR_SEMICOLON, SEPARATOR_COLON)
=======
	override fun convert(value: String): List<T> =
			value.splitToSequence(SEPARATOR_COMMA, SEPARATOR_SEMICOLON)
>>>>>>> 0434b519
			.map { it.trim() }
			.map { converter.convert(it) }
			.toList().apply {
		if (isEmpty()) throw IllegalStateException("Given input '$value' was impossible to parse!")
	}
}

class MultipleClasspathResourceConverter : DetektInputPathConverter<URL> {
	override val converter = ClasspathResourceConverter()
}

class MultipleExistingPathConverter : DetektInputPathConverter<Path> {
	override val converter = ExistingPathConverter()
}

/**
 * @author Sean Flanigan <a href="mailto:sflaniga@redhat.com">sflaniga@redhat.com</a>
 */
class ClasspathResourceConverter : IStringConverter<URL> {
	override fun convert(resource: String): URL {
		val relativeResource = if (resource.startsWith("/")) resource else "/" + resource
		return javaClass.getResource(relativeResource)
				?: throw ParameterException("Classpath resource '$resource' does not exist!")
	}
}<|MERGE_RESOLUTION|>--- conflicted
+++ resolved
@@ -29,13 +29,8 @@
 
 interface DetektInputPathConverter<T> : IStringConverter<List<T>> {
 	val converter: IStringConverter<T>
-<<<<<<< HEAD
-	override fun convert(value: String): List<T>
-			= value.splitToSequence(SEPARATOR_COMMA, SEPARATOR_SEMICOLON, SEPARATOR_COLON)
-=======
-	override fun convert(value: String): List<T> =
-			value.splitToSequence(SEPARATOR_COMMA, SEPARATOR_SEMICOLON)
->>>>>>> 0434b519
+	override fun convert(value: String): List<T> = 
+		value.splitToSequence(SEPARATOR_COMMA, SEPARATOR_SEMICOLON, SEPARATOR_COLON)
 			.map { it.trim() }
 			.map { converter.convert(it) }
 			.toList().apply {
