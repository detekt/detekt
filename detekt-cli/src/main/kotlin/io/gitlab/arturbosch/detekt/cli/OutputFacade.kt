--- conflicted
+++ resolved
@@ -34,21 +34,14 @@
             FilteredDetectionResult(detektion, baselineFacade)
         } else detektion
 
-<<<<<<< HEAD
         val reportConfig = ReportConfig(config)
-        val reports = ReportLocator(reportConfig, settings.pluginUrls)
-=======
-        val reports = ReportLocator(settings)
->>>>>>> 4077d270
+        val reports = ReportLocator(settings, reportConfig)
             .load()
             .filterNot { createBaseline && it is BuildFailureReport }
             .sortedBy { it.priority }
             .asReversed()
-<<<<<<< HEAD
 
         checkReportsCompatibility(reports)
-=======
->>>>>>> 4077d270
 
         reports.forEach { report ->
             report.init(config)
@@ -63,13 +56,9 @@
         val filePath = reportPaths[report.id]
         if (filePath != null) {
             report.write(filePath, result)
-<<<<<<< HEAD
             if (outputReportsConfig.showProgress) {
-                printStream.println("Successfully generated ${report.name} at $filePath")
+                settings.info("Successfully generated ${report.name} at $filePath")
             }
-=======
-            settings.info("Successfully generated ${report.name} at $filePath")
->>>>>>> 4077d270
         }
     }
 
