package io.gitlab.arturbosch.detekt.cli

import io.gitlab.arturbosch.detekt.api.ConsoleReport
import io.gitlab.arturbosch.detekt.api.Extension
import io.gitlab.arturbosch.detekt.api.OutputReport
import java.net.URL
import java.net.URLClassLoader
import java.util.ServiceLoader

/**
 * @author Artur Bosch
 */
class ReportLocator(
    reportConfig: ReportConfig,
    private val pluginUrls: Array<URL>
) {

    private val consoleSubConfig = reportConfig.consoleReport
    private val consoleActive = consoleSubConfig.active
    private val consoleIncludes = consoleSubConfig.includes
    private val consoleExcludes = consoleSubConfig.excludes

    private val outputSubConfig = reportConfig.outputReport
    private val outputActive = outputSubConfig.active
    private val outputIncludes = outputSubConfig.includes
    private val outputExcludes = outputSubConfig.excludes

    fun load(): List<Extension> {
<<<<<<< HEAD
        val detektLoader = URLClassLoader(pluginUrls, javaClass.classLoader)

        LOG.debug("console-report=$consoleActive")
        val consoleReports = loadConsoleReports(detektLoader)
        LOG.debug { "ConsoleReports: $consoleReports" }

        LOG.debug("output-report=$outputActive")
        val outputReports = loadOutputReports(detektLoader)
        LOG.debug { "OutputReports: $outputReports" }

        return consoleReports + outputReports
    }
=======
        settings.debug { "console-report=$consoleActive" }
        settings.debug { "output-report=$outputActive" }
        val detektLoader = URLClassLoader(settings.pluginUrls, javaClass.classLoader)
        val consoleReports = loadConsoleReports(detektLoader)
        settings.debug { "ConsoleReports: $consoleReports" }
        val outputReports = loadOutputReports(detektLoader)
        settings.debug { "OutputReports: $outputReports" }
        return consoleReports.plus(outputReports)
    }

    private fun loadOutputReports(detektLoader: URLClassLoader) =
        if (outputActive) {
            ServiceLoader.load(OutputReport::class.java, detektLoader)
                .filter { it.id !in outputExcludes }
                .toList()
        } else {
            emptyList<OutputReport>()
        }
>>>>>>> 4077d270

    private fun loadConsoleReports(detektLoader: URLClassLoader) =
        if (consoleActive) {
            ServiceLoader.load(ConsoleReport::class.java, detektLoader)
<<<<<<< HEAD
                .filter { consoleIncludes.isEmpty() || it.id in consoleIncludes }
=======
>>>>>>> 4077d270
                .filter { it.id !in consoleExcludes }
                .toList()
        } else {
            emptyList<ConsoleReport>()
        }

<<<<<<< HEAD
    private fun loadOutputReports(detektLoader: URLClassLoader) =
        if (outputActive) {
            ServiceLoader.load(OutputReport::class.java, detektLoader)
                .filter { outputIncludes.isEmpty() || it.id in outputIncludes }
                .filter { it.id !in outputExcludes }
                .toList()
        } else {
            emptyList<OutputReport>()
        }
=======
    companion object {
        private const val ACTIVE = "active"
        private const val EXCLUDE = "exclude"
    }
>>>>>>> 4077d270
}<|MERGE_RESOLUTION|>--- conflicted
+++ resolved
@@ -3,7 +3,7 @@
 import io.gitlab.arturbosch.detekt.api.ConsoleReport
 import io.gitlab.arturbosch.detekt.api.Extension
 import io.gitlab.arturbosch.detekt.api.OutputReport
-import java.net.URL
+import io.gitlab.arturbosch.detekt.core.ProcessingSettings
 import java.net.URLClassLoader
 import java.util.ServiceLoader
 
@@ -11,8 +11,8 @@
  * @author Artur Bosch
  */
 class ReportLocator(
-    reportConfig: ReportConfig,
-    private val pluginUrls: Array<URL>
+    private val settings: ProcessingSettings,
+    reportConfig: ReportConfig
 ) {
 
     private val consoleSubConfig = reportConfig.consoleReport
@@ -26,54 +26,29 @@
     private val outputExcludes = outputSubConfig.excludes
 
     fun load(): List<Extension> {
-<<<<<<< HEAD
-        val detektLoader = URLClassLoader(pluginUrls, javaClass.classLoader)
+        val detektLoader = URLClassLoader(settings.pluginUrls, javaClass.classLoader)
 
-        LOG.debug("console-report=$consoleActive")
+        settings.debug { "console-report=$consoleActive" }
         val consoleReports = loadConsoleReports(detektLoader)
-        LOG.debug { "ConsoleReports: $consoleReports" }
+        settings.debug { "ConsoleReports: $consoleReports" }
 
-        LOG.debug("output-report=$outputActive")
+        settings.debug { "output-report=$outputActive" }
         val outputReports = loadOutputReports(detektLoader)
-        LOG.debug { "OutputReports: $outputReports" }
+        settings.debug { "OutputReports: $outputReports" }
 
         return consoleReports + outputReports
     }
-=======
-        settings.debug { "console-report=$consoleActive" }
-        settings.debug { "output-report=$outputActive" }
-        val detektLoader = URLClassLoader(settings.pluginUrls, javaClass.classLoader)
-        val consoleReports = loadConsoleReports(detektLoader)
-        settings.debug { "ConsoleReports: $consoleReports" }
-        val outputReports = loadOutputReports(detektLoader)
-        settings.debug { "OutputReports: $outputReports" }
-        return consoleReports.plus(outputReports)
-    }
-
-    private fun loadOutputReports(detektLoader: URLClassLoader) =
-        if (outputActive) {
-            ServiceLoader.load(OutputReport::class.java, detektLoader)
-                .filter { it.id !in outputExcludes }
-                .toList()
-        } else {
-            emptyList<OutputReport>()
-        }
->>>>>>> 4077d270
 
     private fun loadConsoleReports(detektLoader: URLClassLoader) =
         if (consoleActive) {
             ServiceLoader.load(ConsoleReport::class.java, detektLoader)
-<<<<<<< HEAD
                 .filter { consoleIncludes.isEmpty() || it.id in consoleIncludes }
-=======
->>>>>>> 4077d270
                 .filter { it.id !in consoleExcludes }
                 .toList()
         } else {
             emptyList<ConsoleReport>()
         }
 
-<<<<<<< HEAD
     private fun loadOutputReports(detektLoader: URLClassLoader) =
         if (outputActive) {
             ServiceLoader.load(OutputReport::class.java, detektLoader)
@@ -83,10 +58,4 @@
         } else {
             emptyList<OutputReport>()
         }
-=======
-    companion object {
-        private const val ACTIVE = "active"
-        private const val EXCLUDE = "exclude"
-    }
->>>>>>> 4077d270
 }