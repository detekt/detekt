package io.gitlab.arturbosch.detekt.cli

import io.gitlab.arturbosch.detekt.cli.out.HtmlOutputReport
import io.gitlab.arturbosch.detekt.cli.out.PlainOutputReport
import io.gitlab.arturbosch.detekt.cli.out.XmlOutputReport
import java.nio.file.Path
import java.nio.file.Paths

/**
 * @author Artur Bosch
 */
data class ReportPath(val kind: String, val path: Path) {
	companion object {
		private const val NUM_OF_PARTS_UNIX = 2
		private const val NUM_OF_PARTS_WINDOWS = 3
		private const val REPORT_PATH_SEPARATOR = ":"
		private const val ILLEGAL_PARTS_SIZE_ERROR =
				"Must consist of two parts for Unix OSs or three for Windows (report-id:path)."

		fun from(input: String): ReportPath {
<<<<<<< HEAD
			val parts = input.split(":", limit = 2)
			require(parts.size == 2) { "Must consist of exactly two parts (report-id:path)." }
			val (kind, path) = parts
			assertNotEmpty(kind, path)
=======
			val parts = input.split(REPORT_PATH_SEPARATOR)
			val partsSize = parts.size

			require(partsSize == NUM_OF_PARTS_UNIX || partsSize == NUM_OF_PARTS_WINDOWS) { ILLEGAL_PARTS_SIZE_ERROR }

			val kind = parts[0]
			val path = when (partsSize) {
				NUM_OF_PARTS_UNIX -> parts[1]
				NUM_OF_PARTS_WINDOWS -> parts.slice(1 until partsSize).joinToString(REPORT_PATH_SEPARATOR)
				else -> throw IllegalStateException(ILLEGAL_PARTS_SIZE_ERROR)
			}

>>>>>>> 4c880a77
			return ReportPath(defaultMapping(kind), Paths.get(path))
		}

		private fun assertNotEmpty(kind: String, path: String) {
			require(kind.isNotEmpty()) { "The kind of report must not be empty" }
			require(path.isNotEmpty()) { "The path of the report must not be empty" }
		}

		private fun defaultMapping(reportId: String) = when (reportId) {
			"plain" -> PlainOutputReport::class.java.simpleName
			"xml" -> XmlOutputReport::class.java.simpleName
			"html" -> HtmlOutputReport::class.java.simpleName
			else -> reportId
		}
	}
}<|MERGE_RESOLUTION|>--- conflicted
+++ resolved
@@ -18,25 +18,19 @@
 				"Must consist of two parts for Unix OSs or three for Windows (report-id:path)."
 
 		fun from(input: String): ReportPath {
-<<<<<<< HEAD
-			val parts = input.split(":", limit = 2)
-			require(parts.size == 2) { "Must consist of exactly two parts (report-id:path)." }
-			val (kind, path) = parts
-			assertNotEmpty(kind, path)
-=======
 			val parts = input.split(REPORT_PATH_SEPARATOR)
 			val partsSize = parts.size
 
 			require(partsSize == NUM_OF_PARTS_UNIX || partsSize == NUM_OF_PARTS_WINDOWS) { ILLEGAL_PARTS_SIZE_ERROR }
 
-			val kind = parts[0]
+			val kind = parts.first()
 			val path = when (partsSize) {
 				NUM_OF_PARTS_UNIX -> parts[1]
 				NUM_OF_PARTS_WINDOWS -> parts.slice(1 until partsSize).joinToString(REPORT_PATH_SEPARATOR)
 				else -> throw IllegalStateException(ILLEGAL_PARTS_SIZE_ERROR)
 			}
 
->>>>>>> 4c880a77
+			assertNotEmpty(kind, path)
 			return ReportPath(defaultMapping(kind), Paths.get(path))
 		}
 
