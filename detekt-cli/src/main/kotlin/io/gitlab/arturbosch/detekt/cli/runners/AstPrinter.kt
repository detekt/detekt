--- conflicted
+++ resolved
@@ -7,86 +7,15 @@
 class AstPrinter(private val arguments: CliArgs) : Executable {
 
     override fun execute() {
-<<<<<<< HEAD
-        val inputPaths = arguments.inputPaths
-        val inputPathsSize = inputPaths.size
-
-        require(inputPathsSize == 1) {
-            "$inputPathsSize input paths specified. Printing AST is only supported for single files."
-        }
-
-        val input = inputPaths.first()
-
-        require(input.isFile()) {
-            "Input path ($input) must be a kotlin file and not a directory."
-=======
         val input = arguments.inputPaths.singleOrNull()
         requireNotNull(input) {
             "More than one input path specified. Printing AST is only supported for single files."
         }
         require(input.isFile()) {
             "Input path must be a kotlin file and not a directory."
->>>>>>> d0d41cf1
         }
 
         val ktFile = KtCompiler().compile(input, input)
         println(ElementPrinter.dump(ktFile))
     }
-<<<<<<< HEAD
-}
-
-class ElementPrinter : DetektVisitor() {
-
-    companion object {
-        fun dump(file: KtFile): String = ElementPrinter().run {
-            sb.appendln("0: " + file.javaClass.simpleName)
-            visitKtFile(file)
-            sb.toString()
-        }
-    }
-
-    private val sb = StringBuilder()
-
-    private val indentation
-        get() = (0..indent).joinToString("") { "  " }
-
-    private val KtElement.line
-        get() = PsiDiagnosticUtils.offsetToLineAndColumn(
-            containingFile.viewProvider.document,
-            textRange.startOffset
-        ).line
-
-    private val KtElement.dump
-        get() = indentation + line + ": " + javaClass.simpleName
-
-    private var indent: Int = 0
-    private var lastLine = 0
-
-    override fun visitKtElement(element: KtElement) {
-        val currentLine = element.line
-        if (element.isContainer()) {
-            indent++
-            sb.appendln(element.dump)
-        } else {
-            if (lastLine == currentLine) {
-                indent++
-                sb.appendln(element.dump)
-                indent--
-            } else {
-                sb.appendln(element.dump)
-            }
-        }
-        lastLine = currentLine
-        super.visitKtElement(element)
-        if (element.isContainer()) {
-            indent--
-        }
-    }
-
-    private fun KtElement.isContainer() =
-        this is KtStatementExpression ||
-                this is KtDeclarationContainer ||
-                this is KtContainerNode
-=======
->>>>>>> d0d41cf1
 }