package dev.detekt.rules.performance

import dev.detekt.api.ActiveByDefault
import dev.detekt.api.RuleSet
import dev.detekt.api.RuleSetId
import dev.detekt.api.internal.DefaultRuleSetProvider

/**
 * The performance rule set analyzes code for potential performance problems.
 */
@ActiveByDefault(since = "1.0.0")
class PerformanceProvider : DefaultRuleSetProvider {

    override val ruleSetId = RuleSetId("performance")

<<<<<<< HEAD
    override fun instance(): RuleSet =
        RuleSet(
            ruleSetId,
            listOf(
                ::ForEachOnRange,
                ::SpreadOperator,
                ::UnnecessaryTemporaryInstantiation,
                ::UnnecessaryTypeCasting,
                ::ArrayPrimitive,
                ::CouldBeSequence,
                ::UnnecessaryPartOfBinaryExpression,
            )
=======
    override fun instance(): RuleSet = RuleSet(
        ruleSetId,
        listOf(
            ::ForEachOnRange,
            ::SpreadOperator,
            ::UnnecessaryTemporaryInstantiation,
            ::UnnecessaryTypeCasting,
            ::ArrayPrimitive,
            ::CouldBeSequence,
            ::UnnecessaryInitOnArray,
            ::UnnecessaryPartOfBinaryExpression,
>>>>>>> 3935e29b
        )
}<|MERGE_RESOLUTION|>--- conflicted
+++ resolved
@@ -13,20 +13,6 @@
 
     override val ruleSetId = RuleSetId("performance")
 
-<<<<<<< HEAD
-    override fun instance(): RuleSet =
-        RuleSet(
-            ruleSetId,
-            listOf(
-                ::ForEachOnRange,
-                ::SpreadOperator,
-                ::UnnecessaryTemporaryInstantiation,
-                ::UnnecessaryTypeCasting,
-                ::ArrayPrimitive,
-                ::CouldBeSequence,
-                ::UnnecessaryPartOfBinaryExpression,
-            )
-=======
     override fun instance(): RuleSet = RuleSet(
         ruleSetId,
         listOf(
@@ -36,8 +22,7 @@
             ::UnnecessaryTypeCasting,
             ::ArrayPrimitive,
             ::CouldBeSequence,
-            ::UnnecessaryInitOnArray,
             ::UnnecessaryPartOfBinaryExpression,
->>>>>>> 3935e29b
         )
+    )
 }