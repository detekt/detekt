--- conflicted
+++ resolved
@@ -186,22 +186,12 @@
             ).forEach { (testName, warningsAsErrors) ->
 
                 it(testName) {
-                    val config = yamlConfigFromContent(
-                        """
-                    config:
-                      warningsAsErrors: $warningsAsErrors
-<<<<<<< HEAD
-                    formatting:
-                      Indentation:
-                        continuationIndentSize: 8
-                """.trimIndent())
-=======
-                    naming:
-                      FunctionParameterNaming:
-                        ignoreOverriddenFunctions: ''
-                        """.trimIndent()
-                    )
->>>>>>> 14d3b5cd
+                    val config = yamlConfigFromContent("""
+                        config:
+                          warningsAsErrors: $warningsAsErrors
+                        formatting:
+                          Indentation:
+                            continuationIndentSize: 8""".trimIndent())
 
                     val result = validateConfig(config, config)
 
