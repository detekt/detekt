@file:Suppress("detekt.MaxLineLength")

package io.gitlab.arturbosch.detekt.core.config

import io.github.detekt.test.utils.resourceAsPath
import io.github.detekt.utils.getSafeResourceAsStream
import io.gitlab.arturbosch.detekt.api.Config
import io.gitlab.arturbosch.detekt.test.yamlConfig
import io.gitlab.arturbosch.detekt.test.yamlConfigFromContent
import org.assertj.core.api.Assertions.assertThat
import org.assertj.core.api.Assertions.assertThatCode
import org.assertj.core.api.Assertions.assertThatIllegalArgumentException
import org.assertj.core.api.Assertions.assertThatIllegalStateException
import org.junit.jupiter.api.Nested
import org.junit.jupiter.api.Test
import org.yaml.snakeyaml.parser.ParserException
import java.nio.file.Paths

class YamlConfigSpec {

    @Nested
    inner class `load yaml config` {

        private val config = yamlConfig("detekt.yml")

        @Test
        fun `should create a sub config`() {
            val subConfig = config.subConfig("style")
            assertThat(subConfig.valueOrDefault("WildcardImport", emptyMap<String, Any>())).isNotEmpty
            assertThat(
                subConfig.valueOrDefault(
                    "WildcardImport",
                    emptyMap<String, Any>()
                )["active"].toString()
            ).isEqualTo("true")
            assertThat(
                subConfig.valueOrDefault(
                    "WildcardImport",
                    emptyMap<String, Any>()
                )["active"] as Boolean
            ).isTrue()
            assertThat(subConfig.valueOrDefault("NotFound", emptyMap<String, Any>())).isEmpty()
            assertThat(subConfig.valueOrDefault("NotFound", "")).isEmpty()
        }

        @Test
        fun `should create a sub sub config`() {
            val subConfig = config.subConfig("style")
            val subSubConfig = subConfig.subConfig("WildcardImport")
            assertThat(subSubConfig.valueOrDefault("active", false)).isTrue()
            assertThat(subSubConfig.valueOrDefault("NotFound", true)).isTrue()
        }

        @Test
        fun `tests wrong sub config conversion`() {
            assertThatIllegalStateException().isThrownBy {
                @Suppress("UNUSED_VARIABLE")
                val ignored = config.valueOrDefault("style", "")
            }
                .withMessage("Value \"{WildcardImport={active=true}, NoElseInWhenExpression={active=true}, MagicNumber={active=true, ignoreNumbers=[-1, 0, 1, 2]}}\" set for config parameter \"style\" is not of required type String.")
        }
    }

    @Nested
    inner class `loading empty configurations` {

        @Test
        fun `empty yaml file is equivalent to empty config`() {
            javaClass.getSafeResourceAsStream("/empty.yml")!!.reader().use(YamlConfig::load)
        }

        @Test
        fun `single item in yaml file is valid`() {
            javaClass.getSafeResourceAsStream("/oneitem.yml")!!.reader().use(YamlConfig::load)
        }
    }

    @Nested
    inner class `meaningful error messages` {

        private val config = yamlConfig("wrong-property-type.yml")

        @Test
        fun `only accepts true and false boolean values`() {
            assertThatIllegalStateException()
                .isThrownBy { config.valueOrDefault("bool", false) }
                .withMessage("""Value "fasle" set for config parameter "bool" is not of required type Boolean.""")
        }

        @Test
        fun `prints whole config-key path for NumberFormatException`() {
            assertThatIllegalStateException().isThrownBy {
                config.subConfig("RuleSet")
                    .subConfig("Rule")
                    .valueOrDefault("threshold", 6)
            }
                .withMessage("Value \"v5.7\" set for config parameter \"RuleSet > Rule > threshold\" is not of required type Int.")
        }

        @Test
        fun `prints whole config-key path for ClassCastException`() {
            assertThatIllegalStateException().isThrownBy {
                @Suppress("UNUSED_VARIABLE")
                val bool: Int = config.subConfig("RuleSet")
                    .subConfig("Rule")
                    .valueOrDefault("active", 1)
            }
                .withMessage("Value \"[]\" set for config parameter \"RuleSet > Rule > active\" is not of required type Int.")
        }
    }

    @Nested
    inner class `yaml config` {

        @Test
        fun `loads the config from a given yaml file`() {
            val path = resourceAsPath("detekt.yml")
            val config = YamlConfig.load(path)
            assertThat(config).isNotNull
        }

        @Test
        fun `loads the config from a given text file`() {
            val path = resourceAsPath("detekt.txt")
            val config = YamlConfig.load(path)
            assertThat(config).isNotNull
        }

<<<<<<< HEAD
        describe("explained values") {
            val config by memoized { YamlConfig.load(resourceAsPath("explained-values.yml")) }

            it("can be parsed") {
                println(config)
                assertThat(config).isNotNull
            }

            it("supports lists") {
                println(config)
                val actualAsList: List<*>? = config
                    .subConfig("style")
                    .subConfig("AsList")
                    .valueOrNull("values")
                assertThat(actualAsList).isNotNull
            }

            it("supports maps") {
                val actualAsMap: List<Map<*, *>>? = config
                    .subConfig("style")
                    .subConfig("AsMap")
                    .valueOrNull("values")
                assertThat(actualAsMap).isNotNull
            }
        }

        it("throws an exception on an non-existing file") {
=======
        @Test
        fun `throws an exception on an non-existing file`() {
>>>>>>> c34f5fae
            val path = Paths.get("doesNotExist.yml")
            assertThatIllegalArgumentException()
                .isThrownBy { YamlConfig.load(path) }
                .withMessageStartingWith("Configuration does not exist")
        }

        @Test
        fun `throws an exception on a directory`() {
            val path = resourceAsPath("/config_validation")
            assertThatIllegalArgumentException()
                .isThrownBy { YamlConfig.load(path) }
                .withMessageStartingWith("Configuration must be a file")
        }

        @Test
        fun `throws InvalidConfigurationError on invalid structured yaml files`() {
            assertThatCode {
                yamlConfigFromContent(
                    """
                    map:
                          {}map
                    """.trimIndent()
                )
            }.isInstanceOf(Config.InvalidConfigurationError::class.java)
                .hasMessageContaining("Provided configuration file is invalid")
                .hasCauseInstanceOf(ParserException::class.java)
        }
    }
}<|MERGE_RESOLUTION|>--- conflicted
+++ resolved
@@ -126,16 +126,18 @@
             assertThat(config).isNotNull
         }
 
-<<<<<<< HEAD
-        describe("explained values") {
-            val config by memoized { YamlConfig.load(resourceAsPath("explained-values.yml")) }
+        @Nested
+        inner class `explained values` {
+            private val config = YamlConfig.load(resourceAsPath("explained-values.yml"))
 
-            it("can be parsed") {
+            @Test
+            fun `can be parsed`() {
                 println(config)
                 assertThat(config).isNotNull
             }
 
-            it("supports lists") {
+            @Test
+            fun `supports lists`() {
                 println(config)
                 val actualAsList: List<*>? = config
                     .subConfig("style")
@@ -144,7 +146,8 @@
                 assertThat(actualAsList).isNotNull
             }
 
-            it("supports maps") {
+            @Test
+            fun `supports maps`() {
                 val actualAsMap: List<Map<*, *>>? = config
                     .subConfig("style")
                     .subConfig("AsMap")
@@ -153,11 +156,8 @@
             }
         }
 
-        it("throws an exception on an non-existing file") {
-=======
         @Test
         fun `throws an exception on an non-existing file`() {
->>>>>>> c34f5fae
             val path = Paths.get("doesNotExist.yml")
             assertThatIllegalArgumentException()
                 .isThrownBy { YamlConfig.load(path) }
