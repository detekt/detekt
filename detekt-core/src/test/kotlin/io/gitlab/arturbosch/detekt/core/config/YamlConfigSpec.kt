--- conflicted
+++ resolved
@@ -79,27 +79,8 @@
         @Test
         fun `subConfigs returns all sub configs`() {
             val subject = config.subConfig("style")
-<<<<<<< HEAD
-            val actual = subject.subConfigs()
-            assertThat(actual).hasSize(3)
-
-            actual["WildcardImport"]?.let { subConfig ->
-                assertThat(subConfig.valueOrDefault("active", false)).isTrue()
-            }
-
-            actual["NoElseInWhenExpression"]?.let { subConfig ->
-                assertThat(subConfig.valueOrDefault("active", false)).isTrue()
-            }
-
-            actual["MagicNumber"]?.let { subConfig ->
-                assertThat(subConfig.valueOrDefault("active", false)).isTrue()
-                assertThat(subConfig.valueOrDefault("ignoreNumbers", emptyList<String>()))
-                    .containsExactly("-1", "0", "1", "2")
-            }
-=======
             val actual = subject.subConfigKeys()
             assertThat(actual).containsExactly("WildcardImport", "NoElseInWhenExpression", "MagicNumber")
->>>>>>> 5d9cff7f
         }
     }
 
