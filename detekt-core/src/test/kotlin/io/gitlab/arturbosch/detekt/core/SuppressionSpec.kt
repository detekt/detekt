--- conflicted
+++ resolved
@@ -239,11 +239,7 @@
 
         val config = yamlConfig("/suppression/ruleset-suppression.yml")
             .subConfig("complexity")
-<<<<<<< HEAD
-            .subConfig("LongParameterList")
-=======
             .subConfig("TestLPL")
->>>>>>> 86f4de27
 
         @Test
         fun `reports without a suppression`() {
