--- conflicted
+++ resolved
@@ -138,16 +138,8 @@
         @Test
         fun `findings are suppressed`() {
             val ktFile = compileForTest(resourceAsPath("/suppression/SuppressedElements.kt"))
-<<<<<<< HEAD
             val findings = listOf(TestLM(), TestLPL()).flatMap { it.visitFile(ktFile) }
-            assertThat(findings.size).isZero()
-=======
-            val findings = listOf(TestLM(), TestLPL()).flatMap {
-                it.visitFile(ktFile)
-                it.findings
-            }
             assertThat(findings).isEmpty()
->>>>>>> cf2a5531
         }
 
         @Test
