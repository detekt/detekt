--- conflicted
+++ resolved
@@ -141,16 +141,10 @@
                     Issue(
                         ruleInstance = RuleInstance(
                             id = "MaxLineLength/foo",
-<<<<<<< HEAD
                             ruleSetId = RuleSet.Id("custom"),
                             url = "https://detekt.dev/docs/rules/custom#maxlinelength",
-                            description = "TestDescription"
-=======
-                            name = Rule.Name("MaxLineLength"),
-                            ruleSetId = RuleSet.Id("custom"),
                             description = "TestDescription",
                             severity = Severity.Error,
->>>>>>> 23f0dba6
                         ),
                         entity = Issue.Entity(
                             "AnAnnotation$@Target(AnnotationTarget.FILE, AnnotationTarget.FUNCTION)",
