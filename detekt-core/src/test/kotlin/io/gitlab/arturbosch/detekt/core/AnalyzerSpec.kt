--- conflicted
+++ resolved
@@ -243,15 +243,9 @@
     )
 }
 
-<<<<<<< HEAD
-private class MaxLineLength(config: Config, threshold: Int?) : Rule(config) {
+private class MaxLineLength(config: Config) : Rule(config) {
     override val issue = Issue(this::class.java.simpleName, "TestDescription")
-    private val lengthThreshold: Int = threshold ?: valueOrDefault("maxLineLength", 100)
-=======
-private class MaxLineLength(config: Config) : Rule(config) {
-    override val issue = Issue(this::class.java.simpleName, "")
     private val lengthThreshold: Int = valueOrDefault("maxLineLength", 10)
->>>>>>> 4dc21826
     override fun visitKtFile(file: KtFile) {
         super.visitKtFile(file)
         for (line in file.text.lineSequence()) {
@@ -263,15 +257,9 @@
 }
 
 @RequiresTypeResolution
-<<<<<<< HEAD
-private class RequiresTypeResolutionMaxLineLength(config: Config, threshold: Int?) : Rule(config) {
+private class RequiresTypeResolutionMaxLineLength(config: Config) : Rule(config) {
     override val issue = Issue(this::class.java.simpleName, "TestDescription")
-    private val lengthThreshold: Int = threshold ?: valueOrDefault("maxLineLength", 100)
-=======
-private class RequiresTypeResolutionMaxLineLength(config: Config) : Rule(config) {
-    override val issue = Issue(this::class.java.simpleName, "")
     private val lengthThreshold: Int = valueOrDefault("maxLineLength", 10)
->>>>>>> 4dc21826
     override fun visitKtFile(file: KtFile) {
         super.visitKtFile(file)
         for (line in file.text.lineSequence()) {
