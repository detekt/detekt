--- conflicted
+++ resolved
@@ -21,32 +21,17 @@
         Path("../detekt-core/src/main/resources/default-detekt-config.yml").absolute()
     ) as YamlConfig
 
-<<<<<<< HEAD
-    private fun ruleSetsNamesToPackage(): List<Arguments> =
-        listOf(
-            arguments("complexity", "dev.detekt.rules.complexity"),
-            arguments("coroutines", "dev.detekt.rules.coroutines"),
-            arguments("comments", "dev.detekt.rules.documentation"),
-            arguments("empty-blocks", "dev.detekt.rules.empty"),
-            arguments("exceptions", "dev.detekt.rules.exceptions"),
-            arguments("naming", "dev.detekt.rules.naming"),
-            arguments("performance", "dev.detekt.rules.performance"),
-            arguments("potential-bugs", "dev.detekt.rules.bugs"),
-            arguments("style", "dev.detekt.rules.style"),
-        )
-=======
     private fun ruleSetsNamesToPackage(): List<Arguments> = listOf(
         arguments("complexity", "dev.detekt.rules.complexity"),
         arguments("coroutines", "dev.detekt.rules.coroutines"),
-        arguments("comments", "dev.detekt.rules.comments"),
-        arguments("empty-blocks", "dev.detekt.rules.emptyblocks"),
+        arguments("comments", "dev.detekt.rules.documentation"),
+        arguments("empty-blocks", "dev.detekt.rules.empty"),
         arguments("exceptions", "dev.detekt.rules.exceptions"),
         arguments("naming", "dev.detekt.rules.naming"),
         arguments("performance", "dev.detekt.rules.performance"),
         arguments("potential-bugs", "dev.detekt.rules.bugs"),
         arguments("style", "dev.detekt.rules.style"),
     )
->>>>>>> 3935e29b
 
     @ParameterizedTest
     @MethodSource("ruleSetsNamesToPackage")
