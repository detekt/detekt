build:
  maxIssues: 0
  excludeCorrectable: false
  weights:
    # complexity: 2
    # LongParameterList: 1
    # style: 1
    # comments: 1

config:
  validation: true
  warningsAsErrors: false
  # when writing own rules with new properties, exclude the property path e.g.: 'my_rule_set,.*>.*>[my_property]'
  excludes: ''

processors:
  active: true
  exclude:
    - 'DetektProgressListener'
  # - 'KtFileCountProcessor'
  # - 'PackageCountProcessor'
  # - 'ClassCountProcessor'
  # - 'FunctionCountProcessor'
  # - 'PropertyCountProcessor'
  # - 'ProjectComplexityProcessor'
  # - 'ProjectCognitiveComplexityProcessor'
  # - 'ProjectLLOCProcessor'
  # - 'ProjectCLOCProcessor'
  # - 'ProjectLOCProcessor'
  # - 'ProjectSLOCProcessor'
  # - 'LicenseHeaderLoaderExtension'

console-reports:
  active: true
  exclude:
     - 'ProjectStatisticsReport'
     - 'ComplexityReport'
     - 'NotificationReport'
  #  - 'FindingsReport'
     - 'FileBasedFindingsReport'

output-reports:
  active: true
  exclude:
  # - 'TxtOutputReport'
  # - 'XmlOutputReport'
  # - 'HtmlOutputReport'

comments:
  active: true
  excludes: ['**/test/**', '**/androidTest/**', '**/commonTest/**', '**/jvmTest/**', '**/jsTest/**', '**/iosTest/**']
  AbsentOrWrongFileLicense:
    active: false
    licenseTemplateFile: 'license.template'
  CommentOverPrivateFunction:
    active: false
  CommentOverPrivateProperty:
    active: false
  EndOfSentenceFormat:
    active: false
    endOfSentenceFormat: '([.?!][ \t\n\r\f<])|([.?!:]$)'
  UndocumentedPublicClass:
    active: false
    searchInNestedClass: true
    searchInInnerClass: true
    searchInInnerObject: true
    searchInInnerInterface: true
  UndocumentedPublicFunction:
    active: false
  UndocumentedPublicProperty:
    active: false

complexity:
  active: true
  ComplexCondition:
    active: true
    threshold: 4
  ComplexInterface:
    active: false
    threshold: 10
    includeStaticDeclarations: false
    includePrivateDeclarations: false
  ComplexMethod:
    active: true
    threshold: 15
    ignoreSingleWhenExpression: false
    ignoreSimpleWhenEntries: false
    ignoreNestingFunctions: false
    nestingFunctions: [run, let, apply, with, also, use, forEach, isNotNull, ifNull]
  LabeledExpression:
    active: false
    ignoredLabels: []
  LargeClass:
    active: true
    threshold: 600
  LongMethod:
    active: true
    threshold: 60
  LongParameterList:
    active: true
    functionThreshold: 6
    constructorThreshold: 7
    ignoreDefaultParameters: false
    ignoreDataClasses: true
    ignoreAnnotated: []
  MethodOverloading:
    active: false
    threshold: 6
  NamedArguments:
    active: false
    threshold: 3
  NestedBlockDepth:
    active: true
    threshold: 4
  ReplaceSafeCallChainWithRun:
    active: false
  StringLiteralDuplication:
    active: false
    excludes: ['**/test/**', '**/androidTest/**', '**/commonTest/**', '**/jvmTest/**', '**/jsTest/**', '**/iosTest/**']
    threshold: 3
    ignoreAnnotation: true
    excludeStringsWithLessThan5Characters: true
    ignoreStringsRegex: '$^'
  TooManyFunctions:
    active: true
    excludes: ['**/test/**', '**/androidTest/**', '**/commonTest/**', '**/jvmTest/**', '**/jsTest/**', '**/iosTest/**']
    thresholdInFiles: 11
    thresholdInClasses: 11
    thresholdInInterfaces: 11
    thresholdInObjects: 11
    thresholdInEnums: 11
    ignoreDeprecated: false
    ignorePrivate: false
    ignoreOverridden: false

coroutines:
  active: true
  GlobalCoroutineUsage:
    active: false
  RedundantSuspendModifier:
    active: false
  SleepInsteadOfDelay:
    active: false
  SuspendFunWithFlowReturnType:
    active: false

empty-blocks:
  active: true
  EmptyCatchBlock:
    active: true
    allowedExceptionNameRegex: '_|(ignore|expected).*'
  EmptyClassBlock:
    active: true
  EmptyDefaultConstructor:
    active: true
  EmptyDoWhileBlock:
    active: true
  EmptyElseBlock:
    active: true
  EmptyFinallyBlock:
    active: true
  EmptyForBlock:
    active: true
  EmptyFunctionBlock:
    active: true
    ignoreOverridden: false
  EmptyIfBlock:
    active: true
  EmptyInitBlock:
    active: true
  EmptyKtFile:
    active: true
  EmptySecondaryConstructor:
    active: true
  EmptyTryBlock:
    active: true
  EmptyWhenBlock:
    active: true
  EmptyWhileBlock:
    active: true

exceptions:
  active: true
  ExceptionRaisedInUnexpectedLocation:
    active: true
    methodNames: [toString, hashCode, equals, finalize]
  InstanceOfCheckForException:
    active: false
    excludes: ['**/test/**', '**/androidTest/**', '**/commonTest/**', '**/jvmTest/**', '**/jsTest/**', '**/iosTest/**']
  NotImplementedDeclaration:
    active: false
  ObjectExtendsThrowable:
    active: false
  PrintStackTrace:
    active: true
  RethrowCaughtException:
    active: true
  ReturnFromFinally:
    active: true
    ignoreLabeled: false
  SwallowedException:
    active: true
    ignoredExceptionTypes:
     - InterruptedException
     - NumberFormatException
     - ParseException
     - MalformedURLException
    allowedExceptionNameRegex: '_|(ignore|expected).*'
  ThrowingExceptionFromFinally:
    active: true
  ThrowingExceptionInMain:
    active: false
  ThrowingExceptionsWithoutMessageOrCause:
    active: true
    excludes: ['**/test/**', '**/androidTest/**', '**/commonTest/**', '**/jvmTest/**', '**/jsTest/**', '**/iosTest/**']
    exceptions:
     - IllegalArgumentException
     - IllegalStateException
     - IOException
  ThrowingNewInstanceOfSameException:
    active: true
  TooGenericExceptionCaught:
    active: true
    excludes: ['**/test/**', '**/androidTest/**', '**/commonTest/**', '**/jvmTest/**', '**/jsTest/**', '**/iosTest/**']
    exceptionNames:
     - ArrayIndexOutOfBoundsException
     - Error
     - Exception
     - IllegalMonitorStateException
     - NullPointerException
     - IndexOutOfBoundsException
     - RuntimeException
     - Throwable
    allowedExceptionNameRegex: '_|(ignore|expected).*'
  TooGenericExceptionThrown:
    active: true
    exceptionNames:
     - Error
     - Exception
     - Throwable
     - RuntimeException

formatting:
  active: true
  android: false
  autoCorrect: true
  AnnotationOnSeparateLine:
    active: false
    autoCorrect: true
  AnnotationSpacing:
    active: false
    autoCorrect: true
  ArgumentListWrapping:
    active: false
    autoCorrect: true
  ChainWrapping:
    active: true
    autoCorrect: true
  CommentSpacing:
    active: true
    autoCorrect: true
  EnumEntryNameCase:
    active: false
    autoCorrect: true
  Filename:
    active: true
  FinalNewline:
    active: true
    autoCorrect: true
    insertFinalNewLine: true
  ImportOrdering:
    active: false
    autoCorrect: true
    layout: 'idea'
  Indentation:
    active: false
    autoCorrect: true
    indentSize: 4
    continuationIndentSize: 4
  MaximumLineLength:
    active: true
    maxLineLength: 120
  ModifierOrdering:
    active: true
    autoCorrect: true
  MultiLineIfElse:
    active: true
    autoCorrect: true
  NoBlankLineBeforeRbrace:
    active: true
    autoCorrect: true
  NoConsecutiveBlankLines:
    active: true
    autoCorrect: true
  NoEmptyClassBody:
    active: true
    autoCorrect: true
  NoEmptyFirstLineInMethodBlock:
    active: false
    autoCorrect: true
  NoLineBreakAfterElse:
    active: true
    autoCorrect: true
  NoLineBreakBeforeAssignment:
    active: true
    autoCorrect: true
  NoMultipleSpaces:
    active: true
    autoCorrect: true
  NoSemicolons:
    active: true
    autoCorrect: true
  NoTrailingSpaces:
    active: true
    autoCorrect: true
  NoUnitReturn:
    active: true
    autoCorrect: true
  NoUnusedImports:
    active: true
    autoCorrect: true
  NoWildcardImports:
    active: true
  PackageName:
    active: true
    autoCorrect: true
  ParameterListWrapping:
    active: true
    autoCorrect: true
    indentSize: 4
  SpacingAroundAngleBrackets:
    active: false
    autoCorrect: true
  SpacingAroundColon:
    active: true
    autoCorrect: true
  SpacingAroundComma:
    active: true
    autoCorrect: true
  SpacingAroundCurly:
    active: true
    autoCorrect: true
  SpacingAroundDot:
    active: true
    autoCorrect: true
  SpacingAroundDoubleColon:
    active: false
    autoCorrect: true
  SpacingAroundKeyword:
    active: true
    autoCorrect: true
  SpacingAroundOperators:
    active: true
    autoCorrect: true
  SpacingAroundParens:
    active: true
    autoCorrect: true
  SpacingAroundRangeOperator:
    active: true
    autoCorrect: true
  SpacingAroundUnaryOperator:
    active: false
    autoCorrect: true
  SpacingBetweenDeclarationsWithAnnotations:
    active: false
    autoCorrect: true
  SpacingBetweenDeclarationsWithComments:
    active: false
    autoCorrect: true
  StringTemplate:
    active: true
    autoCorrect: true

naming:
  active: true
  ClassNaming:
    active: true
    excludes: ['**/test/**', '**/androidTest/**', '**/commonTest/**', '**/jvmTest/**', '**/jsTest/**', '**/iosTest/**']
    classPattern: '[A-Z][a-zA-Z0-9]*'
  ConstructorParameterNaming:
    active: true
    excludes: ['**/test/**', '**/androidTest/**', '**/commonTest/**', '**/jvmTest/**', '**/jsTest/**', '**/iosTest/**']
    parameterPattern: '[a-z][A-Za-z0-9]*'
    privateParameterPattern: '[a-z][A-Za-z0-9]*'
    excludeClassPattern: '$^'
    ignoreOverridden: true
  EnumNaming:
    active: true
    excludes: ['**/test/**', '**/androidTest/**', '**/commonTest/**', '**/jvmTest/**', '**/jsTest/**', '**/iosTest/**']
    enumEntryPattern: '[A-Z][_a-zA-Z0-9]*'
  ForbiddenClassName:
    active: false
    excludes: ['**/test/**', '**/androidTest/**', '**/commonTest/**', '**/jvmTest/**', '**/jsTest/**', '**/iosTest/**']
    forbiddenName: []
  FunctionMaxLength:
    active: false
    excludes: ['**/test/**', '**/androidTest/**', '**/commonTest/**', '**/jvmTest/**', '**/jsTest/**', '**/iosTest/**']
    maximumFunctionNameLength: 30
  FunctionMinLength:
    active: false
    excludes: ['**/test/**', '**/androidTest/**', '**/commonTest/**', '**/jvmTest/**', '**/jsTest/**', '**/iosTest/**']
    minimumFunctionNameLength: 3
  FunctionNaming:
    active: true
    excludes: ['**/test/**', '**/androidTest/**', '**/commonTest/**', '**/jvmTest/**', '**/jsTest/**', '**/iosTest/**']
    functionPattern: '([a-z][a-zA-Z0-9]*)|(`.*`)'
    excludeClassPattern: '$^'
    ignoreOverridden: true
    ignoreAnnotated: ['Composable']
  FunctionParameterNaming:
    active: true
    excludes: ['**/test/**', '**/androidTest/**', '**/commonTest/**', '**/jvmTest/**', '**/jsTest/**', '**/iosTest/**']
    parameterPattern: '[a-z][A-Za-z0-9]*'
    excludeClassPattern: '$^'
    ignoreOverridden: true
  InvalidPackageDeclaration:
    active: false
    excludes: ['*.kts']
    rootPackage: ''
  MatchingDeclarationName:
    active: true
    mustBeFirst: true
  MemberNameEqualsClassName:
    active: true
    ignoreOverridden: true
  NonBooleanPropertyPrefixedWithIs:
    active: false
    excludes: ['**/test/**', '**/androidTest/**', '**/commonTest/**', '**/jvmTest/**', '**/jsTest/**', '**/iosTest/**']
  ObjectPropertyNaming:
    active: true
    excludes: ['**/test/**', '**/androidTest/**', '**/commonTest/**', '**/jvmTest/**', '**/jsTest/**', '**/iosTest/**']
    constantPattern: '[A-Za-z][_A-Za-z0-9]*'
    propertyPattern: '[A-Za-z][_A-Za-z0-9]*'
    privatePropertyPattern: '(_)?[A-Za-z][_A-Za-z0-9]*'
  PackageNaming:
    active: true
    excludes: ['**/test/**', '**/androidTest/**', '**/commonTest/**', '**/jvmTest/**', '**/jsTest/**', '**/iosTest/**']
    packagePattern: '[a-z]+(\.[a-z][A-Za-z0-9]*)*'
  TopLevelPropertyNaming:
    active: true
    excludes: ['**/test/**', '**/androidTest/**', '**/commonTest/**', '**/jvmTest/**', '**/jsTest/**', '**/iosTest/**']
    constantPattern: '[A-Z][_A-Z0-9]*'
    propertyPattern: '[A-Za-z][_A-Za-z0-9]*'
    privatePropertyPattern: '_?[A-Za-z][_A-Za-z0-9]*'
  VariableMaxLength:
    active: false
    excludes: ['**/test/**', '**/androidTest/**', '**/commonTest/**', '**/jvmTest/**', '**/jsTest/**', '**/iosTest/**']
    maximumVariableNameLength: 64
  VariableMinLength:
    active: false
    excludes: ['**/test/**', '**/androidTest/**', '**/commonTest/**', '**/jvmTest/**', '**/jsTest/**', '**/iosTest/**']
    minimumVariableNameLength: 1
  VariableNaming:
    active: true
    excludes: ['**/test/**', '**/androidTest/**', '**/commonTest/**', '**/jvmTest/**', '**/jsTest/**', '**/iosTest/**']
    variablePattern: '[a-z][A-Za-z0-9]*'
    privateVariablePattern: '(_)?[a-z][A-Za-z0-9]*'
    excludeClassPattern: '$^'
    ignoreOverridden: true

performance:
  active: true
  ArrayPrimitive:
    active: true
  ForEachOnRange:
    active: true
    excludes: ['**/test/**', '**/androidTest/**', '**/commonTest/**', '**/jvmTest/**', '**/jsTest/**', '**/iosTest/**']
  SpreadOperator:
    active: true
    excludes: ['**/test/**', '**/androidTest/**', '**/commonTest/**', '**/jvmTest/**', '**/jsTest/**', '**/iosTest/**']
  UnnecessaryTemporaryInstantiation:
    active: true

potential-bugs:
  active: true
  Deprecation:
    active: false
  DontDowncastCollectionTypes:
    active: false
  DuplicateCaseInWhenExpression:
    active: true
  EqualsAlwaysReturnsTrueOrFalse:
    active: true
  EqualsWithHashCodeExist:
    active: true
  ExitOutsideMain:
    active: false
  ExplicitGarbageCollectionCall:
    active: true
  HasPlatformType:
    active: false
  IgnoredReturnValue:
    active: false
    restrictToAnnotatedMethods: true
    returnValueAnnotations: ['*.CheckReturnValue', '*.CheckResult']
  ImplicitDefaultLocale:
    active: true
  ImplicitUnitReturnType:
    active: false
    allowExplicitReturnType: true
  InvalidRange:
    active: true
  IteratorHasNextCallsNextMethod:
    active: true
  IteratorNotThrowingNoSuchElementException:
    active: true
  LateinitUsage:
    active: false
    excludes: ['**/test/**', '**/androidTest/**', '**/commonTest/**', '**/jvmTest/**', '**/jsTest/**', '**/iosTest/**']
    excludeAnnotatedProperties: []
    ignoreOnClassesPattern: ''
  MapGetWithNotNullAssertionOperator:
    active: false
  MissingWhenCase:
    active: true
    allowElseExpression: true
  NullableToStringCall:
    active: false
  RedundantElseInWhen:
    active: true
  UnconditionalJumpStatementInLoop:
    active: false
  UnnecessaryNotNullOperator:
    active: true
  UnnecessarySafeCall:
    active: true
  UnreachableCatchBlock:
    active: false
  UnreachableCode:
    active: true
  UnsafeCallOnNullableType:
    active: true
  UnsafeCast:
    active: true
  UselessPostfixExpression:
    active: false
  WrongEqualsTypeParameter:
    active: true

style:
  active: true
  ClassOrdering:
    active: false
  CollapsibleIfStatements:
    active: false
  DataClassContainsFunctions:
    active: false
    conversionFunctionPrefix: 'to'
  DataClassShouldBeImmutable:
    active: false
  DestructuringDeclarationWithTooManyEntries:
    active: false
    maxDestructuringEntries: 3
  EqualsNullCall:
    active: true
  EqualsOnSignatureLine:
    active: false
  ExplicitCollectionElementAccessMethod:
    active: false
  ExplicitItLambdaParameter:
    active: false
  ExpressionBodySyntax:
    active: false
    includeLineWrapping: false
  ForbiddenComment:
    active: true
    values: ['TODO:', 'FIXME:', 'STOPSHIP:']
    allowedPatterns: ''
  ForbiddenImport:
    active: false
    imports: []
    forbiddenPatterns: ''
  ForbiddenMethodCall:
    active: false
    methods: ['kotlin.io.println', 'kotlin.io.print']
  ForbiddenPublicDataClass:
    active: true
    excludes: ['**']
    ignorePackages: ['*.internal', '*.internal.*']
  ForbiddenVoid:
    active: false
    ignoreOverridden: false
    ignoreUsageInGenerics: false
  FunctionOnlyReturningConstant:
    active: true
    ignoreOverridableFunction: true
    ignoreActualFunction: true
    excludedFunctions: 'describeContents'
    excludeAnnotatedFunction: ['dagger.Provides']
  LibraryCodeMustSpecifyReturnType:
    active: true
    excludes: ['**']
  LibraryEntitiesShouldNotBePublic:
    active: true
    excludes: ['**']
  LoopWithTooManyJumpStatements:
    active: true
    maxJumpCount: 1
  MagicNumber:
    active: true
    excludes: ['**/test/**', '**/androidTest/**', '**/commonTest/**', '**/jvmTest/**', '**/jsTest/**', '**/iosTest/**']
    ignoreNumbers: ['-1', '0', '1', '2']
    ignoreHashCodeFunction: true
    ignorePropertyDeclaration: false
    ignoreLocalVariableDeclaration: false
    ignoreConstantDeclaration: true
    ignoreCompanionObjectPropertyDeclaration: true
    ignoreAnnotation: false
    ignoreNamedArgument: true
    ignoreEnums: false
    ignoreRanges: false
    ignoreExtensionFunctions: true
  MandatoryBracesIfStatements:
    active: false
  MandatoryBracesLoops:
    active: false
  MaxLineLength:
    active: true
    maxLineLength: 120
    excludePackageStatements: true
    excludeImportStatements: true
    excludeCommentStatements: false
  MayBeConst:
    active: true
  ModifierOrder:
    active: true
  MultilineLambdaItParameter:
    active: false
  NestedClassesVisibility:
    active: true
  NewLineAtEndOfFile:
    active: true
  NoTabs:
    active: false
  OptionalAbstractKeyword:
    active: true
  OptionalUnit:
    active: false
  OptionalWhenBraces:
    active: false
  PreferToOverPairSyntax:
    active: false
  ProtectedMemberInFinalClass:
    active: true
  RedundantExplicitType:
    active: false
  RedundantHigherOrderMapUsage:
    active: false
  RedundantVisibilityModifierRule:
    active: false
  ReturnCount:
    active: true
    max: 2
    excludedFunctions: 'equals'
    excludeLabeled: false
    excludeReturnFromLambda: true
    excludeGuardClauses: false
  SafeCast:
    active: true
  SerialVersionUIDInSerializableClass:
    active: true
  SpacingBetweenPackageAndImports:
    active: false
  ThrowsCount:
    active: true
    max: 2
  TrailingWhitespace:
    active: false
  UnderscoresInNumericLiterals:
    active: false
    acceptableDecimalLength: 5
  UnnecessaryAbstractClass:
    active: true
    excludeAnnotatedClasses: ['dagger.Module']
  UnnecessaryAnnotationUseSiteTarget:
    active: false
  UnnecessaryApply:
    active: true
  UnnecessaryFilter:
    active: false
  UnnecessaryInheritance:
    active: true
  UnnecessaryLet:
    active: false
  UnnecessaryParentheses:
    active: false
  UntilInsteadOfRangeTo:
    active: false
  UnusedImports:
    active: false
  UnusedPrivateClass:
    active: true
  UnusedPrivateMember:
    active: true
    allowedNames: '(_|ignored|expected|serialVersionUID)'
  UseArrayLiteralsInAnnotations:
    active: false
  UseCheckNotNull:
    active: false
  UseCheckOrError:
    active: false
  UseDataClass:
    active: false
    excludeAnnotatedClasses: []
    allowVars: false
  UseEmptyCounterpart:
    active: false
  UseIfEmptyOrIfBlank:
    active: false
  UseIfInsteadOfWhen:
    active: false
<<<<<<< HEAD
  UseOrEmpty:
=======
  UseIsNullOrEmpty:
>>>>>>> b4854359
    active: false
  UseRequire:
    active: false
  UseRequireNotNull:
    active: false
  UselessCallOnNotNull:
    active: true
  UtilityClassWithPublicConstructor:
    active: true
  VarCouldBeVal:
    active: true
  WildcardImport:
    active: true
    excludes: ['**/test/**', '**/androidTest/**', '**/commonTest/**', '**/jvmTest/**', '**/jsTest/**', '**/iosTest/**']
    excludeImports: ['java.util.*', 'kotlinx.android.synthetic.*']<|MERGE_RESOLUTION|>--- conflicted
+++ resolved
@@ -709,11 +709,9 @@
     active: false
   UseIfInsteadOfWhen:
     active: false
-<<<<<<< HEAD
+  UseIsNullOrEmpty:
+    active: false
   UseOrEmpty:
-=======
-  UseIsNullOrEmpty:
->>>>>>> b4854359
     active: false
   UseRequire:
     active: false
