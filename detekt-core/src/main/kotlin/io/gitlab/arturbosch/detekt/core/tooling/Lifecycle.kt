--- conflicted
+++ resolved
@@ -60,17 +60,13 @@
     override val settings: ProcessingSettings,
     override val parsingStrategy: ParsingStrategy,
     override val bindingProvider: (files: List<KtFile>) -> BindingContext =
-<<<<<<< HEAD
         {
             if (settings.spec.projectSpec.analysisMode == AnalysisMode.full) {
-                generateBindingContext(settings.environment, it, settings::debug)
+                generateBindingContext(settings.environment, it, settings::debug, settings::info)
             } else {
                 BindingContext.EMPTY
             }
         },
-=======
-        { generateBindingContext(settings.environment, settings.classpath, it, settings::debug, settings::info) },
->>>>>>> 9fe61130
     override val processorsProvider: () -> List<FileProcessListener> =
         { FileProcessorLocator(settings).load() },
     override val ruleSetsProvider: () -> List<RuleSetProvider> =
