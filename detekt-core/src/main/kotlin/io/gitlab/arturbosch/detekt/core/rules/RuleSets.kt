package io.gitlab.arturbosch.detekt.core.rules

import io.github.detekt.psi.absolutePath
import io.github.detekt.tooling.api.spec.RulesSpec
import io.gitlab.arturbosch.detekt.api.Config
import io.gitlab.arturbosch.detekt.api.RuleId
import io.gitlab.arturbosch.detekt.api.RuleSet
import io.gitlab.arturbosch.detekt.api.RuleSetId
import io.gitlab.arturbosch.detekt.api.RuleSetProvider
import io.gitlab.arturbosch.detekt.api.internal.createPathFilters
import io.gitlab.arturbosch.detekt.core.ProcessingSettings
import org.jetbrains.kotlin.psi.KtFile

fun Config.isActive(): Boolean =
    valueOrDefault(Config.ACTIVE_KEY, true)

fun Config.shouldAnalyzeFile(file: KtFile): Boolean {
    val filters = createPathFilters()
    return filters == null || !filters.isIgnored(file.absolutePath())
}

<<<<<<< HEAD
fun associateRuleIdsToRuleSetIds(ruleSets: Sequence<RuleSet>): Map<RuleId, RuleSetId> {
    fun extractIds(rule: BaseRule) = sequenceOf(rule.ruleId)
    return ruleSets.flatMap { ruleSet ->
        ruleSet.rules
            .asSequence()
            .flatMap { rule ->
                extractIds(rule).map { ruleId ->
                    ruleId to ruleSet.id
                }
            }
    }.toMap()
=======
fun RuleSet.visitFile(
    file: KtFile,
    bindingContext: BindingContext = BindingContext.EMPTY
): List<Finding> =
    rules.flatMap {
        it.visitFile(file, bindingContext)
        it.findings
    }

fun associateRuleIdsToRuleSetIds(ruleSets: List<RuleSet>): Map<RuleId, RuleSetId> {
    return ruleSets
        .flatMap { ruleSet ->
            ruleSet.rules.map { rule -> rule.ruleId to ruleSet.id }
        }
        .toMap()
>>>>>>> d98ccadc
}

fun ProcessingSettings.createRuleProviders(): List<RuleSetProvider> = when (val runPolicy = spec.rulesSpec.runPolicy) {
    RulesSpec.RunPolicy.NoRestrictions -> RuleSetLocator(this).load()
    is RulesSpec.RunPolicy.RestrictToSingleRule -> {
        val (ruleSetId, ruleId) = runPolicy.id
        val realProvider = requireNotNull(
            RuleSetLocator(this).load().find { it.ruleSetId == ruleSetId }
        ) { "There was no rule set with id '$ruleSetId'." }
        listOf(SingleRuleProvider(ruleId, realProvider))
    }
}<|MERGE_RESOLUTION|>--- conflicted
+++ resolved
@@ -19,35 +19,12 @@
     return filters == null || !filters.isIgnored(file.absolutePath())
 }
 
-<<<<<<< HEAD
-fun associateRuleIdsToRuleSetIds(ruleSets: Sequence<RuleSet>): Map<RuleId, RuleSetId> {
-    fun extractIds(rule: BaseRule) = sequenceOf(rule.ruleId)
-    return ruleSets.flatMap { ruleSet ->
-        ruleSet.rules
-            .asSequence()
-            .flatMap { rule ->
-                extractIds(rule).map { ruleId ->
-                    ruleId to ruleSet.id
-                }
-            }
-    }.toMap()
-=======
-fun RuleSet.visitFile(
-    file: KtFile,
-    bindingContext: BindingContext = BindingContext.EMPTY
-): List<Finding> =
-    rules.flatMap {
-        it.visitFile(file, bindingContext)
-        it.findings
-    }
-
 fun associateRuleIdsToRuleSetIds(ruleSets: List<RuleSet>): Map<RuleId, RuleSetId> {
     return ruleSets
         .flatMap { ruleSet ->
             ruleSet.rules.map { rule -> rule.ruleId to ruleSet.id }
         }
         .toMap()
->>>>>>> d98ccadc
 }
 
 fun ProcessingSettings.createRuleProviders(): List<RuleSetProvider> = when (val runPolicy = spec.rulesSpec.runPolicy) {
