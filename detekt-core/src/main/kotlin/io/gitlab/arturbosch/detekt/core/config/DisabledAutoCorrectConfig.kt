--- conflicted
+++ resolved
@@ -16,14 +16,8 @@
 
     override fun subConfig(key: String): Config = DisabledAutoCorrectConfig(wrapped.subConfig(key), this)
 
-<<<<<<< HEAD
-    override fun subConfigs(): Map<String, Config> {
-        val subConfigs = wrapped.subConfigs()
-        return subConfigs.mapValues { DisabledAutoCorrectConfig(it.value, this) }
-=======
     override fun subConfigKeys(): Set<String> {
         return wrapped.subConfigKeys()
->>>>>>> 5d9cff7f
     }
 
     override fun <T : Any> valueOrDefault(key: String, default: T): T = when (key) {
