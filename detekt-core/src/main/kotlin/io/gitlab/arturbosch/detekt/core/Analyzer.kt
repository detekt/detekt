package io.gitlab.arturbosch.detekt.core

import io.github.detekt.psi.absolutePath
import io.github.detekt.tooling.api.spec.ProcessingSpec
import io.gitlab.arturbosch.detekt.api.CompilerResources
import io.gitlab.arturbosch.detekt.api.Config
import io.gitlab.arturbosch.detekt.api.FileProcessListener
import io.gitlab.arturbosch.detekt.api.Finding
import io.gitlab.arturbosch.detekt.api.RequiresTypeResolution
import io.gitlab.arturbosch.detekt.api.Rule
import io.gitlab.arturbosch.detekt.api.RuleSet
import io.gitlab.arturbosch.detekt.api.RuleSetProvider
import io.gitlab.arturbosch.detekt.api.internal.whichDetekt
import io.gitlab.arturbosch.detekt.api.internal.whichJava
import io.gitlab.arturbosch.detekt.api.internal.whichOS
import io.gitlab.arturbosch.detekt.core.config.AllRulesConfig
import io.gitlab.arturbosch.detekt.core.config.DisabledAutoCorrectConfig
import io.gitlab.arturbosch.detekt.core.config.validation.DeprecatedRule
import io.gitlab.arturbosch.detekt.core.config.validation.loadDeprecations
import io.gitlab.arturbosch.detekt.core.rules.associateRuleIdsToRuleSetIds
import io.gitlab.arturbosch.detekt.core.rules.shouldAnalyzeFile
import io.gitlab.arturbosch.detekt.core.suppressors.buildSuppressors
import io.gitlab.arturbosch.detekt.core.tooling.getDefaultConfiguration
import io.gitlab.arturbosch.detekt.core.util.isActiveOrDefault
import org.jetbrains.kotlin.config.languageVersionSettings
import org.jetbrains.kotlin.psi.KtFile
import org.jetbrains.kotlin.resolve.BindingContext
import org.jetbrains.kotlin.resolve.calls.smartcasts.DataFlowValueFactoryImpl
import kotlin.reflect.full.hasAnnotation

private typealias FindingsResult = List<Map<RuleSet.Id, List<Finding>>>

internal class Analyzer(
    private val settings: ProcessingSettings,
    private val providers: List<RuleSetProvider>,
    private val processors: List<FileProcessListener>
) {

    private val config: Config = settings.spec.workaroundConfiguration(settings.config)

    fun run(
        ktFiles: Collection<KtFile>,
        bindingContext: BindingContext = BindingContext.EMPTY
    ): Map<RuleSet.Id, List<Finding>> {
        val languageVersionSettings = settings.environment.configuration.languageVersionSettings

        val dataFlowValueFactory = DataFlowValueFactoryImpl(languageVersionSettings)
        val compilerResources = CompilerResources(languageVersionSettings, dataFlowValueFactory)
        val findingsPerFile: FindingsResult =
            if (settings.spec.executionSpec.parallelAnalysis) {
                runAsync(ktFiles, bindingContext, compilerResources)
            } else {
                runSync(ktFiles, bindingContext, compilerResources)
            }

        if (bindingContext == BindingContext.EMPTY) {
            warnAboutEnabledRequiresTypeResolutionRules()
        }

        val findingsPerRuleSet = HashMap<RuleSet.Id, List<Finding>>()
        for (findings in findingsPerFile) {
            findingsPerRuleSet.mergeSmells(findings)
        }
        return findingsPerRuleSet
    }

    private fun runSync(
        ktFiles: Collection<KtFile>,
        bindingContext: BindingContext,
        compilerResources: CompilerResources
    ): FindingsResult =
        ktFiles.map { file ->
            processors.forEach { it.onProcess(file, bindingContext) }
            val findings = runCatching { analyze(file, bindingContext, compilerResources) }
                .onFailure { throwIllegalStateException(file, it) }
                .getOrDefault(emptyMap())
            processors.forEach { it.onProcessComplete(file, findings, bindingContext) }
            findings
        }

    private fun runAsync(
        ktFiles: Collection<KtFile>,
        bindingContext: BindingContext,
        compilerResources: CompilerResources
    ): FindingsResult {
        val service = settings.taskPool
        val tasks: TaskList<Map<RuleSet.Id, List<Finding>>?> = ktFiles.map { file ->
            service.task {
                processors.forEach { it.onProcess(file, bindingContext) }
                val findings = analyze(file, bindingContext, compilerResources)
                processors.forEach { it.onProcessComplete(file, findings, bindingContext) }
                findings
            }.recover { throwIllegalStateException(file, it) }
        }
        return awaitAll(tasks).filterNotNull()
    }

    private fun analyze(
        file: KtFile,
        bindingContext: BindingContext,
        compilerResources: CompilerResources
    ): Map<RuleSet.Id, List<Finding>> {
        val activeRuleSetsToRuleSetConfigs = providers.asSequence()
<<<<<<< HEAD
            .map { it to config.subConfig(it.ruleSetId.value) }
            .filter { (_, ruleSetConfig) -> ruleSetConfig.isActive() }
=======
            .map { it to config.subConfig(it.ruleSetId) }
            .filter { (_, ruleSetConfig) -> ruleSetConfig.isActiveOrDefault(true) }
>>>>>>> 430927ce
            .map { (provider, ruleSetConfig) -> provider.instance() to ruleSetConfig }
            .filter { (_, ruleSetConfig) -> ruleSetConfig.shouldAnalyzeFile(file) }
            .toList()

        val ruleIdsToRuleSetIds = associateRuleIdsToRuleSetIds(
            activeRuleSetsToRuleSetConfigs.map { (ruleSet, _) -> ruleSet }
        )

        val (correctableRules, otherRules) = activeRuleSetsToRuleSetConfigs
            .flatMap { (ruleSet, ruleSetConfig) ->
                ruleSet.rules
                    .asSequence()
                    .map { (ruleId, ruleProvider) -> ruleProvider to ruleSetConfig.subConfig(ruleId) }
                    .filter { (_, config) -> config.isActiveOrDefault(false) }
                    .map { (ruleProvider, config) -> ruleProvider(config) }
            }
            .filter { rule ->
                bindingContext != BindingContext.EMPTY || !rule::class.hasAnnotation<RequiresTypeResolution>()
            }
            .partition { rule -> rule.autoCorrect }

        val result = HashMap<RuleSet.Id, MutableList<Finding>>()

        fun executeRules(rules: List<Rule>) {
            for (rule in rules) {
                val findings = rule.visitFile(file, bindingContext, compilerResources)
                    .filterSuppressedFindings(rule, bindingContext)
                for (finding in findings) {
                    val mappedRuleSet = checkNotNull(ruleIdsToRuleSetIds[finding.issue.id]) {
                        "Mapping for '${finding.issue.id}' expected."
                    }
                    result.computeIfAbsent(mappedRuleSet) { mutableListOf() }.add(finding)
                }
            }
        }

        executeRules(correctableRules)
        executeRules(otherRules)

        return result
    }

    private fun warnAboutEnabledRequiresTypeResolutionRules() {
        providers.asSequence()
<<<<<<< HEAD
            .map { it to config.subConfig(it.ruleSetId.value) }
            .filter { (_, ruleSetConfig) -> ruleSetConfig.isActive() }
=======
            .map { it to config.subConfig(it.ruleSetId) }
            .filter { (_, ruleSetConfig) -> ruleSetConfig.isActiveOrDefault(true) }
>>>>>>> 430927ce
            .map { (provider, ruleSetConfig) -> provider.instance() to ruleSetConfig }
            .flatMap { (ruleSet, ruleSetConfig) ->
                ruleSet.rules
                    .asSequence()
                    .map { (ruleId, ruleProvider) -> ruleProvider to ruleSetConfig.subConfig(ruleId) }
                    .filter { (_, config) -> config.isActiveOrDefault(false) }
                    .map { (ruleProvider, config) -> ruleProvider(config) }
            }
            .filter { rule -> rule::class.hasAnnotation<RequiresTypeResolution>() }
            .forEach { rule ->
                settings.debug { "The rule '${rule.ruleId}' requires type resolution but it was run without it." }
            }
    }
}

private fun List<Finding>.filterSuppressedFindings(rule: Rule, bindingContext: BindingContext): List<Finding> {
    val suppressors = buildSuppressors(rule, bindingContext)
    return if (suppressors.isNotEmpty()) {
        filter { finding -> !suppressors.any { suppressor -> suppressor.shouldSuppress(finding) } }
    } else {
        this
    }
}

private fun MutableMap<RuleSet.Id, List<Finding>>.mergeSmells(other: Map<RuleSet.Id, List<Finding>>) {
    for ((key, findings) in other.entries) {
        merge(key, findings) { f1, f2 -> f1.plus(f2) }
    }
}

private fun throwIllegalStateException(file: KtFile, error: Throwable): Nothing {
    val message = """
        Analyzing ${file.absolutePath()} led to an exception.
        Location: ${error.stackTrace.firstOrNull()?.toString()}
        The original exception message was: ${error.localizedMessage}
        Running detekt '${whichDetekt()}' on Java '${whichJava()}' on OS '${whichOS()}'
        If the exception message does not help, please feel free to create an issue on our GitHub page.
    """.trimIndent()
    throw IllegalStateException(message, error)
}

internal fun ProcessingSpec.workaroundConfiguration(config: Config): Config = with(configSpec) {
    var declaredConfig: Config? = when {
        configPaths.isNotEmpty() -> config
        resources.isNotEmpty() -> config
        useDefaultConfig -> config
        else -> null
    }

    if (rulesSpec.activateAllRules) {
        val defaultConfig = getDefaultConfiguration()
        val deprecatedRules = loadDeprecations().filterIsInstance<DeprecatedRule>().toSet()
        declaredConfig = AllRulesConfig(
            originalConfig = declaredConfig ?: defaultConfig,
            defaultConfig = defaultConfig,
            deprecatedRules = deprecatedRules
        )
    }

    if (!rulesSpec.autoCorrect) {
        declaredConfig = DisabledAutoCorrectConfig(declaredConfig ?: getDefaultConfiguration())
    }

    return declaredConfig ?: getDefaultConfiguration()
}<|MERGE_RESOLUTION|>--- conflicted
+++ resolved
@@ -101,13 +101,8 @@
         compilerResources: CompilerResources
     ): Map<RuleSet.Id, List<Finding>> {
         val activeRuleSetsToRuleSetConfigs = providers.asSequence()
-<<<<<<< HEAD
             .map { it to config.subConfig(it.ruleSetId.value) }
-            .filter { (_, ruleSetConfig) -> ruleSetConfig.isActive() }
-=======
-            .map { it to config.subConfig(it.ruleSetId) }
             .filter { (_, ruleSetConfig) -> ruleSetConfig.isActiveOrDefault(true) }
->>>>>>> 430927ce
             .map { (provider, ruleSetConfig) -> provider.instance() to ruleSetConfig }
             .filter { (_, ruleSetConfig) -> ruleSetConfig.shouldAnalyzeFile(file) }
             .toList()
@@ -152,13 +147,8 @@
 
     private fun warnAboutEnabledRequiresTypeResolutionRules() {
         providers.asSequence()
-<<<<<<< HEAD
             .map { it to config.subConfig(it.ruleSetId.value) }
-            .filter { (_, ruleSetConfig) -> ruleSetConfig.isActive() }
-=======
-            .map { it to config.subConfig(it.ruleSetId) }
             .filter { (_, ruleSetConfig) -> ruleSetConfig.isActiveOrDefault(true) }
->>>>>>> 430927ce
             .map { (provider, ruleSetConfig) -> provider.instance() to ruleSetConfig }
             .flatMap { (ruleSet, ruleSetConfig) ->
                 ruleSet.rules
