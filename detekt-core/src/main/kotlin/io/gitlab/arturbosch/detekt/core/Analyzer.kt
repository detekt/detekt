--- conflicted
+++ resolved
@@ -13,17 +13,9 @@
 import io.gitlab.arturbosch.detekt.core.rules.associateRuleIdsToRuleSetIds
 import io.gitlab.arturbosch.detekt.core.rules.isActive
 import io.gitlab.arturbosch.detekt.core.rules.shouldAnalyzeFile
-<<<<<<< HEAD
-import org.jetbrains.kotlin.config.LanguageVersionSettings
 import org.jetbrains.kotlin.config.languageVersionSettings
 import org.jetbrains.kotlin.psi.KtFile
 import org.jetbrains.kotlin.resolve.BindingContext
-import org.jetbrains.kotlin.resolve.calls.smartcasts.DataFlowValueFactory
-=======
-import org.jetbrains.kotlin.config.languageVersionSettings
-import org.jetbrains.kotlin.psi.KtFile
-import org.jetbrains.kotlin.resolve.BindingContext
->>>>>>> fc769b50
 import org.jetbrains.kotlin.resolve.calls.smartcasts.DataFlowValueFactoryImpl
 
 internal class Analyzer(
@@ -43,20 +35,12 @@
         val languageVersionSettings = settings.environment.configuration.languageVersionSettings
         @Suppress("DEPRECATION")
         val dataFlowValueFactory = DataFlowValueFactoryImpl(languageVersionSettings)
-<<<<<<< HEAD
-        val findingsPerFile: FindingsResult =
-            if (settings.spec.executionSpec.parallelAnalysis) {
-                runAsync(ktFiles, bindingContext, languageVersionSettings, dataFlowValueFactory)
-            } else {
-                runSync(ktFiles, bindingContext, languageVersionSettings, dataFlowValueFactory)
-=======
         val compilerResources = CompilerResources(languageVersionSettings, dataFlowValueFactory)
         val findingsPerFile: FindingsResult =
             if (settings.spec.executionSpec.parallelAnalysis) {
                 runAsync(ktFiles, bindingContext, compilerResources)
             } else {
                 runSync(ktFiles, bindingContext, compilerResources)
->>>>>>> fc769b50
             }
 
         val findingsPerRuleSet = HashMap<RuleSetId, List<Finding>>()
@@ -69,20 +53,11 @@
     private fun runSync(
         ktFiles: Collection<KtFile>,
         bindingContext: BindingContext,
-<<<<<<< HEAD
-        languageVersionSettings: LanguageVersionSettings,
-        dataFlowValueFactory: DataFlowValueFactory
-    ): FindingsResult =
-        ktFiles.map { file ->
-            processors.forEach { it.onProcess(file, bindingContext) }
-            val findings = runCatching { analyze(file, bindingContext, languageVersionSettings, dataFlowValueFactory) }
-=======
         compilerResources: CompilerResources
     ): FindingsResult =
         ktFiles.map { file ->
             processors.forEach { it.onProcess(file, bindingContext) }
             val findings = runCatching { analyze(file, bindingContext, compilerResources) }
->>>>>>> fc769b50
                 .onFailure { settings.error(createErrorMessage(file, it), it) }
                 .getOrDefault(emptyMap())
             processors.forEach { it.onProcessComplete(file, findings, bindingContext) }
@@ -92,22 +67,13 @@
     private fun runAsync(
         ktFiles: Collection<KtFile>,
         bindingContext: BindingContext,
-<<<<<<< HEAD
-        languageVersionSettings: LanguageVersionSettings,
-        dataFlowValueFactory: DataFlowValueFactory
-=======
         compilerResources: CompilerResources
->>>>>>> fc769b50
     ): FindingsResult {
         val service = settings.taskPool
         val tasks: TaskList<Map<RuleSetId, List<Finding>>?> = ktFiles.map { file ->
             service.task {
                 processors.forEach { it.onProcess(file, bindingContext) }
-<<<<<<< HEAD
-                val findings = analyze(file, bindingContext, languageVersionSettings, dataFlowValueFactory)
-=======
                 val findings = analyze(file, bindingContext, compilerResources)
->>>>>>> fc769b50
                 processors.forEach { it.onProcessComplete(file, findings, bindingContext) }
                 findings
             }.recover {
@@ -121,12 +87,7 @@
     private fun analyze(
         file: KtFile,
         bindingContext: BindingContext,
-<<<<<<< HEAD
-        languageVersionSettings: LanguageVersionSettings,
-        dataFlowValueFactory: DataFlowValueFactory
-=======
         compilerResources: CompilerResources
->>>>>>> fc769b50
     ): Map<RuleSetId, List<Finding>> {
         fun isCorrectable(rule: BaseRule): Boolean = when (rule) {
             is Rule -> rule.autoCorrect
@@ -146,11 +107,7 @@
 
         fun executeRules(rules: List<BaseRule>) {
             for (rule in rules) {
-<<<<<<< HEAD
-                rule.visitFile(file, bindingContext, languageVersionSettings, dataFlowValueFactory)
-=======
                 rule.visitFile(file, bindingContext, compilerResources)
->>>>>>> fc769b50
                 for (finding in rule.findings) {
                     val mappedRuleSet = idMapping[finding.id] ?: error("Mapping for '${finding.id}' expected.")
                     result.putIfAbsent(mappedRuleSet, mutableListOf())
