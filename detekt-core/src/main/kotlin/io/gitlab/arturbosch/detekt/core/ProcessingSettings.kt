--- conflicted
+++ resolved
@@ -20,13 +20,8 @@
 							  val parallelCompilation: Boolean = false,
 							  val excludeDefaultRuleSets: Boolean = false,
 							  val pluginPaths: List<Path> = emptyList(),
-<<<<<<< HEAD
-							  val debug: Boolean = false,
-							  val executorService: ExecutorService? = null) {
-=======
 							  val executorService: ExecutorService? = null,
 							  val errorPrinter: PrintStream? = null) {
->>>>>>> 0434b519
 
 	/**
 	 * Single project input path constructor.
@@ -37,17 +32,10 @@
 				parallelCompilation: Boolean = false,
 				excludeDefaultRuleSets: Boolean = false,
 				pluginPaths: List<Path> = emptyList(),
-<<<<<<< HEAD
-				debug: Boolean = false,
-				executorService: ExecutorService? = null) :
-			this(listOf(project), config, pathFilters, parallelCompilation,
-					excludeDefaultRuleSets, pluginPaths, debug, executorService)
-=======
 				executorService: ExecutorService? = null,
 				errorPrinter: PrintStream? = null) :
 			this(listOf(project), config, pathFilters, parallelCompilation,
 					excludeDefaultRuleSets, pluginPaths, executorService, errorPrinter)
->>>>>>> 0434b519
 
 	init {
 		pluginPaths.forEach {
