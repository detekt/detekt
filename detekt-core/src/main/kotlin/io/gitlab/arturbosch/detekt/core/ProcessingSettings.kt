--- conflicted
+++ resolved
@@ -19,11 +19,8 @@
 							  val parallelCompilation: Boolean = false,
 							  val excludeDefaultRuleSets: Boolean = false,
 							  val pluginPaths: List<Path> = emptyList(),
-<<<<<<< HEAD
-							  val debug: Boolean = false) {
-=======
+							  val debug: Boolean = false,
 							  val executorService: ExecutorService? = null) {
->>>>>>> a10cd6d6
 
 	constructor(project: Path,
 				config: Config = Config.empty,
@@ -31,9 +28,10 @@
 				parallelCompilation: Boolean = false,
 				excludeDefaultRuleSets: Boolean = false,
 				pluginPaths: List<Path> = emptyList(),
+				debug: Boolean = false,
 				executorService: ExecutorService? = null) :
 			this(listOf(project), config, pathFilters, parallelCompilation,
-					excludeDefaultRuleSets, pluginPaths, executorService)
+					excludeDefaultRuleSets, pluginPaths, debug, executorService)
 
 	init {
 		pluginPaths.forEach {
