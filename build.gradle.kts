--- conflicted
+++ resolved
@@ -20,10 +20,6 @@
 
 	val kotlinVersion: String by project
 	val junitPlatformVersion: String by project
-<<<<<<< HEAD
-	val usedDetektGradleVersion: String by project
-=======
->>>>>>> 93143832
 
 	dependencies {
 		classpath("org.jetbrains.kotlin:kotlin-gradle-plugin:$kotlinVersion")
@@ -204,45 +200,6 @@
 	}
 }
 
-<<<<<<< HEAD
-val userHome: String = System.getProperty("user.home")
-
-val usedDetektVersion: String by project
-
-configure<DetektExtension> {
-
-	debug = true
-	version = "$usedDetektVersion"
-	profile = "failfast"
-
-	profile("main", Action {
-		input = rootProject.projectDir.absolutePath
-		filters = ".*/resources/.*, .*/build/.*"
-		config = "${rootProject.projectDir}/detekt-cli/src/main/resources/default-detekt-config.yml"
-		baseline = "${rootProject.projectDir}/reports/baseline.xml"
-	})
-
-	profile("failfast", Action {
-		input = rootProject.projectDir.absolutePath
-		config = "${rootProject.projectDir}/reports/failfast.yml"
-	})
-
-	profile("output", Action {
-		output = "${rootProject.projectDir}/reports"
-		outputName = "detekt"
-	})
-
-	idea(Action {
-		path = "$userHome/.idea"
-		codeStyleScheme = "$userHome/.idea/idea-code-style.xml"
-		inspectionsProfile = "$userHome/.idea/inspect.xml"
-		report = "${rootProject.projectDir}/reports"
-		mask = "*.kt,"
-	})
-}
-
-=======
->>>>>>> 93143832
 /**
  * Usage: <code>./gradlew build -PwarningsAsErrors=true</code>.
  */
