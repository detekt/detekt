import com.jfrog.bintray.gradle.BintrayExtension
import groovy.lang.GroovyObject
import io.gitlab.arturbosch.detekt.Detekt
import org.gradle.api.tasks.testing.logging.TestExceptionFormat
import org.gradle.api.tasks.testing.logging.TestLogEvent
import org.jetbrains.kotlin.gradle.tasks.KotlinCompile
import org.jfrog.gradle.plugin.artifactory.dsl.ArtifactoryPluginConvention
import org.jfrog.gradle.plugin.artifactory.dsl.PublisherConfig
import java.util.Date

plugins {
    id("com.gradle.build-scan") version "2.3"
    kotlin("jvm") version "1.3.41"
    id("com.jfrog.bintray") version "1.8.4"
    id("com.jfrog.artifactory") version "4.9.7" apply false
    id("com.github.ben-manes.versions") version "0.21.0"
    id("com.github.johnrengelman.shadow") version "5.0.0" apply false
    id("org.sonarqube") version "2.7"
    id("io.gitlab.arturbosch.detekt")
    id("org.owasp.dependencycheck") version "5.1.0"
    id("org.jetbrains.dokka") version "0.9.18" apply false
    jacoco
}

buildScan {
    termsOfServiceUrl = "https://gradle.com/terms-of-service"
    termsOfServiceAgree = "yes"
}

tasks.wrapper {
    gradleVersion = "5.4"
    distributionType = Wrapper.DistributionType.ALL
    doLast {
        /*
         * Copy the properties file into the detekt-gradle-plugin project.
         * This allows IDEs like IntelliJ to import the detekt-gradle-plugin as a standalone project.
         */
        copy {
            from(propertiesFile)
            into(file("${gradle.includedBuild("detekt-gradle-plugin").projectDir}/gradle/wrapper"))
        }
    }
}

<<<<<<< HEAD
dependencyCheck {
    analyzers {
        assemblyEnabled = false
    }
    val severityLevel: String by project
    /*
     * Specifies that the build fails when the CVSS score is equal or above the severity level medium.
     * CVSS scoring explanation:
     * https://nvd.nist.gov/vuln-metrics/cvss?source=post_page
     */
    failBuildOnCVSS = severityLevel.toFloat()
    failOnError = false
}

tasks.withType<Test> {
    dependsOn(gradle.includedBuild("detekt-gradle-plugin").task(":test"))
=======
tasks.check {
    dependsOn(gradle.includedBuild("detekt-gradle-plugin").task(":check"))
>>>>>>> 62366ce8
}

tasks.withType<Detekt> {
    dependsOn(gradle.includedBuild("detekt-gradle-plugin").task(":detekt"))
}

val jacocoVersion: String by project
jacoco.toolVersion = jacocoVersion

tasks {
    jacocoTestReport {
        executionData.setFrom(fileTree(project.rootDir.absolutePath).include("**/build/jacoco/*.exec"))

        subprojects
            .filterNot { it.name in listOf("detekt-test", "detekt-sample-extensions") }
            .forEach {
                this@jacocoTestReport.sourceSets(it.sourceSets["main"])
                this@jacocoTestReport.dependsOn(it.tasks["test"])
            }

        reports {
            xml.isEnabled = true
            xml.destination = file("$buildDir/reports/jacoco/report.xml")
        }
    }

    check {
        dependsOn(dependencyCheckAnalyze)
    }
}

val detektVersion: String by project

allprojects {
    group = "io.gitlab.arturbosch.detekt"
    version = detektVersion + if (System.getProperty("snapshot")?.toBoolean() == true) "-SNAPSHOT" else ""

    repositories {
        mavenLocal()
        jcenter()
        maven(url = "https://dl.bintray.com/arturbosch/generic")
    }
}

subprojects {

    val project = this

    apply {
        plugin("java-library")
        plugin("kotlin")
        plugin("com.jfrog.bintray")
        plugin("com.jfrog.artifactory")
        plugin("maven-publish")
        plugin("io.gitlab.arturbosch.detekt")
    }

    if (project.name !in listOf("detekt-test", "detekt-sample-extensions")) {
        apply {
            plugin("jacoco")
        }
        jacoco.toolVersion = jacocoVersion
    }

    tasks.withType<Detekt> {
        exclude("resources/")
        exclude("build/")
    }

    val userHome = System.getProperty("user.home")

    detekt {
        debug = true
        buildUponDefaultConfig = true
        config = files(project.rootDir.resolve("reports/failfast.yml"))
        baseline = project.rootDir.resolve("reports/baseline.xml")

        reports {
            xml.enabled = true
            html.enabled = true
            txt.enabled = true
        }

        idea {
            path = "$userHome/.idea"
            codeStyleScheme = "$userHome/.idea/idea-code-style.xml"
            inspectionsProfile = "$userHome/.idea/inspect.xml"
            report = "project.projectDir/reports"
            mask = "*.kt"
        }
    }

    val shadowedProjects = listOf("detekt-cli", "detekt-watcher", "detekt-generator")

    if (project.name in shadowedProjects) {
        apply {
            plugin("application")
            plugin("com.github.johnrengelman.shadow")
        }
    }

    tasks.withType<Test> {
        useJUnitPlatform()
        testLogging {
            // set options for log level LIFECYCLE
            events = setOf(
                TestLogEvent.FAILED,
                TestLogEvent.PASSED,
                TestLogEvent.SKIPPED,
                TestLogEvent.STANDARD_OUT
            )
            exceptionFormat = TestExceptionFormat.FULL
            showExceptions = true
            showCauses = true
            showStackTraces = true
        }
    }

    tasks.withType<KotlinCompile> {
        kotlinOptions.jvmTarget = "1.8"
        // https://youtrack.jetbrains.com/issue/KT-24946
        kotlinOptions.freeCompilerArgs = listOf(
            "-progressive",
            "-Xskip-runtime-version-check",
            "-Xdisable-default-scripting-plugin",
            "-Xuse-experimental=kotlin.Experimental"
        )
        kotlinOptions.allWarningsAsErrors = shouldTreatCompilerWarningsAsErrors()
    }

    val bintrayUser =
    if (project.hasProperty("bintrayUser")) {
        project.property("bintrayUser").toString()
    } else {
        System.getenv("BINTRAY_USER")
    }
    val bintrayKey =
    if (project.hasProperty("bintrayKey")) {
        project.property("bintrayKey").toString()
    } else {
        System.getenv("BINTRAY_API_KEY")
    }
    val detektPublication = "DetektPublication"

    bintray {
        user = bintrayUser
        key = bintrayKey
        val mavenCentralUser = System.getenv("MAVEN_CENTRAL_USER") ?: ""
        val mavenCentralPassword = System.getenv("MAVEN_CENTRAL_PW") ?: ""

        setPublications(detektPublication)

        pkg(delegateClosureOf<BintrayExtension.PackageConfig> {
            repo = "code-analysis"
            name = "detekt"
            userOrg = "arturbosch"
            setLicenses("Apache-2.0")
            vcsUrl = "https://github.com/arturbosch/detekt"

            version(delegateClosureOf<BintrayExtension.VersionConfig> {
                name = project.version as? String
                released = Date().toString()

                gpg(delegateClosureOf<BintrayExtension.GpgConfig> {
                    sign = true
                })

                mavenCentralSync(delegateClosureOf<BintrayExtension.MavenCentralSyncConfig> {
                    sync = true
                    user = mavenCentralUser
                    password = mavenCentralPassword
                    close = "1"
                })
            })
        })
    }

    val sourcesJar by tasks.creating(Jar::class) {
        dependsOn("classes")
        archiveClassifier.set("sources")
        from(sourceSets["main"].allSource)
    }

    val javadocJar by tasks.creating(Jar::class) {
        from(tasks.javadoc)
        archiveClassifier.set("javadoc")
    }

    artifacts {
        archives(sourcesJar)
        archives(javadocJar)
    }

    configure<PublishingExtension> {
        publications.create<MavenPublication>(detektPublication) {
            from(components["java"])
            artifact(sourcesJar)
            artifact(javadocJar)
            if (project.name == "detekt-cli") {
                artifact(tasks.getByName("shadowJar"))
            }
            groupId = this@subprojects.group as? String
            artifactId = this@subprojects.name
            version = this@subprojects.version as? String
            pom.withXml {
                asNode().apply {
                    appendNode("description", "Static code analysis for Kotlin")
                    appendNode("name", "detekt")
                    appendNode("url", "https://arturbosch.github.io/detekt")

                    val license = appendNode("licenses").appendNode("license")
                    license.appendNode("name", "The Apache Software License, Version 2.0")
                    license.appendNode("url", "http://www.apache.org/licenses/LICENSE-2.0.txt")
                    license.appendNode("distribution", "repo")

                    val developer = appendNode("developers").appendNode("developer")
                    developer.appendNode("id", "Artur Bosch")
                    developer.appendNode("name", "Artur Bosch")
                    developer.appendNode("email", "arturbosch@gmx.de")

                    appendNode("scm").appendNode("url", "https://github.com/arturbosch/detekt")
                }
            }
        }
    }

    fun artifactory(configure: ArtifactoryPluginConvention.() -> Unit): Unit =
        configure(project.convention.getPluginByName("artifactory"))

    artifactory {
        setContextUrl("https://oss.jfrog.org/artifactory")
        publish(delegateClosureOf<PublisherConfig> {
            repository(delegateClosureOf<GroovyObject> {
                setProperty("repoKey", "oss-snapshot-local")
                setProperty("username", bintrayUser)
                setProperty("password", bintrayKey)
                setProperty("maven", true)
            })
            defaults(delegateClosureOf<GroovyObject> {
                invokeMethod("publications", detektPublication)
                setProperty("publishArtifacts", true)
                setProperty("publishPom", true)
            })
        })
    }

    val assertjVersion: String by project
    val spekVersion: String by project
    val kotlinTest by configurations.creating

    dependencies {
        implementation(kotlin("stdlib"))

        detekt(project(":detekt-cli"))
        detektPlugins(project(":detekt-formatting"))

        kotlinTest("org.assertj:assertj-core:$assertjVersion")
        kotlinTest("org.spekframework.spek2:spek-dsl-jvm:$spekVersion")
    }

    sourceSets["main"].java.srcDirs("src/main/kotlin")
}

/**
 * Usage: <code>./gradlew build -PwarningsAsErrors=true</code>.
 */
fun shouldTreatCompilerWarningsAsErrors(): Boolean {
    return project.findProperty("warningsAsErrors") == "true"
}

dependencies {
    detekt(project(":detekt-cli"))
    detektPlugins(project(":detekt-formatting"))
}

val detektFormat by tasks.registering(Detekt::class) {
    description = "Reformats whole code base."
    parallel = true
    disableDefaultRuleSets = true
    buildUponDefaultConfig = true
    autoCorrect = true
    setSource(files(projectDir))
    include("**/*.kt")
    include("**/*.kts")
    exclude("**/resources/**")
    exclude("**/build/**")
    config = files(projectDir.resolve("reports/format.yml"))
    reports {
        xml { enabled = false }
        html { enabled = false }
        txt { enabled = false }
    }
}

val detektAll by tasks.registering(Detekt::class) {
    description = "Runs over whole code base without the starting overhead for each module."
    parallel = true
    buildUponDefaultConfig = true
    setSource(files(projectDir))
    config = files(project.rootDir.resolve("reports/failfast.yml"))
    include("**/*.kt")
    include("**/*.kts")
    exclude("**/resources/**")
    exclude("**/build/**")
    baseline.set(project.rootDir.resolve("reports/baseline.xml"))
    reports {
        xml.enabled = false
        html.enabled = false
        txt.enabled = false
    }
}<|MERGE_RESOLUTION|>--- conflicted
+++ resolved
@@ -42,7 +42,6 @@
     }
 }
 
-<<<<<<< HEAD
 dependencyCheck {
     analyzers {
         assemblyEnabled = false
@@ -57,12 +56,8 @@
     failOnError = false
 }
 
-tasks.withType<Test> {
-    dependsOn(gradle.includedBuild("detekt-gradle-plugin").task(":test"))
-=======
 tasks.check {
     dependsOn(gradle.includedBuild("detekt-gradle-plugin").task(":check"))
->>>>>>> 62366ce8
 }
 
 tasks.withType<Detekt> {
