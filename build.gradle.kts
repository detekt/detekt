import com.jfrog.bintray.gradle.BintrayExtension
import io.gitlab.arturbosch.detekt.DetektPlugin
import io.gitlab.arturbosch.detekt.detekt
import io.gitlab.arturbosch.detekt.idea
import io.gitlab.arturbosch.detekt.extensions.DetektExtension
<<<<<<< HEAD
import io.gitlab.arturbosch.detekt.extensions.IdeaExtension
import org.codehaus.groovy.tools.shell.util.Logger.io
import org.jetbrains.kotlin.gradle.tasks.KotlinCompile
import org.junit.platform.console.options.Details
import org.junit.platform.gradle.plugin.JUnitPlatformExtension
import org.gradle.kotlin.dsl.setValue
=======
import org.jetbrains.dokka.gradle.DokkaTask
import org.jetbrains.kotlin.gradle.tasks.KotlinCompile
>>>>>>> 0434b519
import java.util.*

buildscript {
	repositories {
		gradlePluginPortal()
		mavenLocal()
		jcenter()
	}

	val kotlinVersion: String by project
	val junitPlatformVersion: String by project
<<<<<<< HEAD
=======
	val usedDetektGradleVersion: String by project
>>>>>>> 0434b519

	dependencies {
		classpath("org.jetbrains.kotlin:kotlin-gradle-plugin:$kotlinVersion")
	}
}

plugins {
	id("com.jfrog.bintray") version "1.8.4"
	id("com.github.ben-manes.versions") version "0.20.0"
	id("com.github.johnrengelman.shadow") version "2.0.4" apply false
	id("org.sonarqube") version "2.6.2"
	id("io.gitlab.arturbosch.detekt")
<<<<<<< HEAD
	`kotlin-dsl`
=======
	id("org.jetbrains.dokka") version "0.9.17"
>>>>>>> 0434b519
}

tasks.withType<Wrapper> {
	gradleVersion = "4.8-rc-1"
	distributionType = Wrapper.DistributionType.ALL
}

val detektVersion: String by project

allprojects {
	group = "io.gitlab.arturbosch.detekt"
	version = detektVersion

	repositories {
		mavenLocal()
		jcenter()
		maven ( url = "http://dl.bintray.com/jetbrains/spek" )
	}
}

subprojects {

	apply {
		plugin("java-library")
		plugin("kotlin")
		plugin("com.jfrog.bintray")
		plugin("maven-publish")
<<<<<<< HEAD
		plugin("io.gitlab.arturbosch.detekt")
	}

	val userHome = System.getProperty("user.home")

	detekt {
		debug = true
		parallel = true
		filters = ".*/resources/.*, .*/build/.*"
		baseline = file("${rootProject.projectDir}/reports/baseline.xml")
		config = file("${rootProject.projectDir}/detekt-cli/src/main/resources/default-detekt-config.yml")
		toolVersion = "1.0.0-GRADLE"

		idea {
			path = "$userHome/.idea"
			codeStyleScheme = "$userHome/.idea/idea-code-style.xml"
			inspectionsProfile = "$userHome/.idea/inspect.xml"
			report = "project.projectDir/reports"
			mask = "*.kt"
		}
=======
		plugin("org.jetbrains.dokka")
>>>>>>> 0434b519
	}

	if (this.name in listOf("detekt-cli", "detekt-watch-service", "detekt-generator")) {
		apply {
			plugin("application")
			plugin("com.github.johnrengelman.shadow")
		}
	}

	tasks.withType<KotlinCompile> {
		kotlinOptions.jvmTarget = "1.8"
		// https://youtrack.jetbrains.com/issue/KT-24946
		kotlinOptions.freeCompilerArgs = listOf("-Xskip-runtime-version-check", "-Xdisable-default-scripting-plugin")
		kotlinOptions.allWarningsAsErrors = shouldTreatCompilerWarningsAsErrors()
	}

	bintray {
		user = System.getenv("BINTRAY_USER") ?: ""
		key = System.getenv("BINTRAY_API_KEY") ?: ""
		val mavenCentralUser = System.getenv("MAVEN_CENTRAL_USER") ?: ""
		val mavenCentralPassword = System.getenv("MAVEN_CENTRAL_PW") ?: ""

		setPublications("DetektPublication")

		pkg(delegateClosureOf<BintrayExtension.PackageConfig> {
			repo = "code-analysis"
			name = "detekt"
			userOrg = "arturbosch"
			setLicenses("Apache-2.0")
			vcsUrl = "https://github.com/arturbosch/detekt"

			version(delegateClosureOf<BintrayExtension.VersionConfig> {
				name = project.version as? String
				released = Date().toString()

				gpg(delegateClosureOf<BintrayExtension.GpgConfig> {
					sign = true
				})

				mavenCentralSync(delegateClosureOf<BintrayExtension.MavenCentralSyncConfig> {
					sync = true
					user = mavenCentralUser
					password = mavenCentralPassword
					close = "1"
				})
			})
		})
	}

	val javaConvention = the<JavaPluginConvention>()
<<<<<<< HEAD
=======
	tasks.withType(DokkaTask::class.java) {
		// suppresses undocumented classes but not dokka warnings
		// https://github.com/Kotlin/dokka/issues/229 && https://github.com/Kotlin/dokka/issues/319
		reportUndocumented = false
		outputFormat = "javadoc"
		outputDirectory = "$buildDir/javadoc"
	}

>>>>>>> 0434b519
	val sourcesJar by tasks.creating(Jar::class) {
		dependsOn("classes")
		classifier = "sources"
		from(javaConvention.sourceSets["main"].allSource)
<<<<<<< HEAD
=======
	}

	val javadocJar by tasks.creating(Jar::class) {
		dependsOn("dokka")
		classifier = "javadoc"
		from(buildDir.resolve("javadoc"))
>>>>>>> 0434b519
	}

	artifacts {
		add("archives", sourcesJar)
		add("archives", javadocJar)
	}

	configure<PublishingExtension> {
		publications.create<MavenPublication>("DetektPublication") {
			from(components["java"])
			artifact(sourcesJar)
			artifact(javadocJar)
			groupId = this@subprojects.group as? String
			artifactId = this@subprojects.name
			version = this@subprojects.version as? String
			pom.withXml {
				asNode().apply {
					appendNode("description", "Static code analysis for Kotlin")
					appendNode("name", "detekt")
					appendNode("url", "https://arturbosch.github.io/detekt")

					val license = appendNode("licenses").appendNode("license")
					license.appendNode("name", "The Apache Software License, Version 2.0")
					license.appendNode("url", "http://www.apache.org/licenses/LICENSE-2.0.txt")
					license.appendNode("distribution", "repo")

					val developer = appendNode("developers").appendNode("developer")
					developer.appendNode("id", "Artur Bosch")
					developer.appendNode("name", "Artur Bosch")
					developer.appendNode("email", "arturbosch@gmx.de")

					appendNode("scm").appendNode("url", "https://github.com/arturbosch/detekt")
				}
			}
		}
	}

	val kotlinVersion: String by project
	val junitEngineVersion: String by project
	val junitPlatformVersion: String by project
	val assertjVersion: String by project
	val spekVersion: String by project
	val kotlinImplementation by configurations.creating
	val kotlinTest by configurations.creating

	dependencies {
		kotlinImplementation("org.jetbrains.kotlin:kotlin-compiler-embeddable:$kotlinVersion")
		kotlinImplementation("org.jetbrains.kotlin:kotlin-stdlib:$kotlinVersion")
		kotlinTest("org.junit.jupiter:junit-jupiter-api:$junitEngineVersion")
		kotlinTest("org.jetbrains.kotlin:kotlin-test:$kotlinVersion")
		kotlinTest("org.jetbrains.kotlin:kotlin-reflect:$kotlinVersion")
		kotlinTest("org.assertj:assertj-core:$assertjVersion")
		kotlinTest("org.jetbrains.spek:spek-api:$spekVersion")
		kotlinTest("org.jetbrains.spek:spek-subject-extension:$spekVersion")
		kotlinTest("org.junit.jupiter:junit-jupiter-engine:$junitEngineVersion")
		kotlinTest("org.reflections:reflections:0.9.11")
	}

	the<JavaPluginConvention>().sourceSets {
		"main" {
			java {
				srcDirs("src/main/kotlin")
			}
		}
	}
}

<<<<<<< HEAD
=======
val userHome: String = System.getProperty("user.home")

val usedDetektVersion: String by project

dependencies {
	detekt("io.gitlab.arturbosch.detekt:detekt-formatting:$usedDetektVersion")
}

configure<DetektExtension> {

	debug = true
	version = "$usedDetektVersion"
	profile = "failfast"

	profile("main", Action {
		input = rootProject.projectDir.absolutePath
		filters = ".*/resources/.*, .*/build/.*"
		config = "${rootProject.projectDir}/detekt-cli/src/main/resources/default-detekt-config.yml"
		baseline = "${rootProject.projectDir}/reports/baseline.xml"
	})

	profile("failfast", Action {
		input = rootProject.projectDir.absolutePath
		config = "${rootProject.projectDir}/reports/failfast.yml"
	})

	profile("output", Action {
		output = "${rootProject.projectDir}/reports"
		outputName = "detekt"
	})

	idea(Action {
		path = "$userHome/.idea"
		codeStyleScheme = "$userHome/.idea/idea-code-style.xml"
		inspectionsProfile = "$userHome/.idea/inspect.xml"
		report = "${rootProject.projectDir}/reports"
		mask = "*.kt,"
	})
}

>>>>>>> 0434b519
/**
 * Usage: <code>./gradlew build -PwarningsAsErrors=true</code>.
 */
fun shouldTreatCompilerWarningsAsErrors(): Boolean {
	return project.findProperty("warningsAsErrors") == "true"
}<|MERGE_RESOLUTION|>--- conflicted
+++ resolved
@@ -3,17 +3,11 @@
 import io.gitlab.arturbosch.detekt.detekt
 import io.gitlab.arturbosch.detekt.idea
 import io.gitlab.arturbosch.detekt.extensions.DetektExtension
-<<<<<<< HEAD
-import io.gitlab.arturbosch.detekt.extensions.IdeaExtension
 import org.codehaus.groovy.tools.shell.util.Logger.io
 import org.jetbrains.kotlin.gradle.tasks.KotlinCompile
-import org.junit.platform.console.options.Details
-import org.junit.platform.gradle.plugin.JUnitPlatformExtension
 import org.gradle.kotlin.dsl.setValue
-=======
 import org.jetbrains.dokka.gradle.DokkaTask
-import org.jetbrains.kotlin.gradle.tasks.KotlinCompile
->>>>>>> 0434b519
+
 import java.util.*
 
 buildscript {
@@ -25,10 +19,8 @@
 
 	val kotlinVersion: String by project
 	val junitPlatformVersion: String by project
-<<<<<<< HEAD
-=======
+
 	val usedDetektGradleVersion: String by project
->>>>>>> 0434b519
 
 	dependencies {
 		classpath("org.jetbrains.kotlin:kotlin-gradle-plugin:$kotlinVersion")
@@ -41,11 +33,8 @@
 	id("com.github.johnrengelman.shadow") version "2.0.4" apply false
 	id("org.sonarqube") version "2.6.2"
 	id("io.gitlab.arturbosch.detekt")
-<<<<<<< HEAD
 	`kotlin-dsl`
-=======
 	id("org.jetbrains.dokka") version "0.9.17"
->>>>>>> 0434b519
 }
 
 tasks.withType<Wrapper> {
@@ -73,8 +62,8 @@
 		plugin("kotlin")
 		plugin("com.jfrog.bintray")
 		plugin("maven-publish")
-<<<<<<< HEAD
 		plugin("io.gitlab.arturbosch.detekt")
+		plugin("org.jetbrains.dokka")
 	}
 
 	val userHome = System.getProperty("user.home")
@@ -94,9 +83,6 @@
 			report = "project.projectDir/reports"
 			mask = "*.kt"
 		}
-=======
-		plugin("org.jetbrains.dokka")
->>>>>>> 0434b519
 	}
 
 	if (this.name in listOf("detekt-cli", "detekt-watch-service", "detekt-generator")) {
@@ -147,8 +133,6 @@
 	}
 
 	val javaConvention = the<JavaPluginConvention>()
-<<<<<<< HEAD
-=======
 	tasks.withType(DokkaTask::class.java) {
 		// suppresses undocumented classes but not dokka warnings
 		// https://github.com/Kotlin/dokka/issues/229 && https://github.com/Kotlin/dokka/issues/319
@@ -157,20 +141,16 @@
 		outputDirectory = "$buildDir/javadoc"
 	}
 
->>>>>>> 0434b519
 	val sourcesJar by tasks.creating(Jar::class) {
 		dependsOn("classes")
 		classifier = "sources"
 		from(javaConvention.sourceSets["main"].allSource)
-<<<<<<< HEAD
-=======
 	}
 
 	val javadocJar by tasks.creating(Jar::class) {
 		dependsOn("dokka")
 		classifier = "javadoc"
 		from(buildDir.resolve("javadoc"))
->>>>>>> 0434b519
 	}
 
 	artifacts {
@@ -238,49 +218,6 @@
 	}
 }
 
-<<<<<<< HEAD
-=======
-val userHome: String = System.getProperty("user.home")
-
-val usedDetektVersion: String by project
-
-dependencies {
-	detekt("io.gitlab.arturbosch.detekt:detekt-formatting:$usedDetektVersion")
-}
-
-configure<DetektExtension> {
-
-	debug = true
-	version = "$usedDetektVersion"
-	profile = "failfast"
-
-	profile("main", Action {
-		input = rootProject.projectDir.absolutePath
-		filters = ".*/resources/.*, .*/build/.*"
-		config = "${rootProject.projectDir}/detekt-cli/src/main/resources/default-detekt-config.yml"
-		baseline = "${rootProject.projectDir}/reports/baseline.xml"
-	})
-
-	profile("failfast", Action {
-		input = rootProject.projectDir.absolutePath
-		config = "${rootProject.projectDir}/reports/failfast.yml"
-	})
-
-	profile("output", Action {
-		output = "${rootProject.projectDir}/reports"
-		outputName = "detekt"
-	})
-
-	idea(Action {
-		path = "$userHome/.idea"
-		codeStyleScheme = "$userHome/.idea/idea-code-style.xml"
-		inspectionsProfile = "$userHome/.idea/inspect.xml"
-		report = "${rootProject.projectDir}/reports"
-		mask = "*.kt,"
-	})
-}
-
->>>>>>> 0434b519
 /**
  * Usage: <code>./gradlew build -PwarningsAsErrors=true</code>.
  */
