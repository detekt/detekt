--- conflicted
+++ resolved
@@ -4,13 +4,8 @@
 
 dependencies {
     val version = object {
-<<<<<<< HEAD
         val spek = "2.0.13"
-        val ktlint = "0.38.1"
-=======
-        val spek = "2.0.12"
         val ktlint = "0.39.0"
->>>>>>> 19f8cb4e
     }
 
     constraints {
