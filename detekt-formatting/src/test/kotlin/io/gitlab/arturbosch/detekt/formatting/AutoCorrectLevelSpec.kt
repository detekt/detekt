package io.gitlab.arturbosch.detekt.formatting

import io.gitlab.arturbosch.detekt.api.Config
import io.gitlab.arturbosch.detekt.api.Finding
import io.gitlab.arturbosch.detekt.api.RuleSet
import io.gitlab.arturbosch.detekt.api.RuleSetProvider
import io.gitlab.arturbosch.detekt.test.assertThat
import io.gitlab.arturbosch.detekt.test.yamlConfigFromContent
import org.jetbrains.kotlin.psi.KtFile
import org.junit.jupiter.api.Test
import org.assertj.core.api.Assertions.assertThat as assertJThat

class AutoCorrectLevelSpec {

    @Test
    fun `autoCorrect_ true on all levels should reformat the test file`() {
        val config = yamlConfigFromContent(
            """
                formatting:
                  active: true
                  autoCorrect: true
                  ChainWrapping:
                    active: true
                    autoCorrect: true
            """.trimIndent()
        )

        val (file, findings) = runRule(config)

        assertThat(findings).isNotEmpty()
        assertJThat(wasFormatted(file)).isTrue()
    }

    @Test
    fun `autoCorrect_ false on ruleSet level should not reformat the test file`() {
        val config = yamlConfigFromContent(
            """
                formatting:
                  active: true
                  autoCorrect: false
                  ChainWrapping:
                    active: true
                    autoCorrect: true
            """.trimIndent()
        )

        val (file, findings) = runRule(config)

        assertThat(findings).isNotEmpty()
        assertJThat(wasFormatted(file)).isFalse()
    }

    @Test
    fun `autoCorrect_ false on rule level should not reformat the test file`() {
        val config = yamlConfigFromContent(
            """
                formatting:
                  active: true
                  autoCorrect: true
                  ChainWrapping:
                    active: true
                    autoCorrect: false
            """.trimIndent()
        )

        val (file, findings) = runRule(config)

        assertThat(findings).isNotEmpty()
        assertJThat(wasFormatted(file)).isFalse()
    }
}

private fun runRule(config: Config): Pair<KtFile, List<Finding>> {
    val testFile = loadFile("configTests/fixed.kt")
    val ruleSet = loadRuleSet<FormattingProvider>()
<<<<<<< HEAD
    val rules = ruleSet.rules
        .map { (ruleId, provider) -> provider(config.subConfig(ruleSet.id.value).subConfig(ruleId)) }
=======
    val rules = ruleSet.rules.map { (ruleId, provider) -> provider(config.subConfig(ruleSet.id).subConfig(ruleId)) }
        .filter { it.config.valueOrDefault("active", false) }
>>>>>>> 430927ce
    return testFile to rules.flatMap { it.visitFile(testFile) }
}

private fun wasFormatted(file: KtFile) = file.text == contentAfterChainWrapping

private inline fun <reified T : RuleSetProvider> loadRuleSet(): RuleSet {
    val provider = T::class.java.constructors[0].newInstance() as? T
        ?: error("Could not load RuleSet for '${T::class.java}'")
    return provider.instance()
}<|MERGE_RESOLUTION|>--- conflicted
+++ resolved
@@ -73,13 +73,9 @@
 private fun runRule(config: Config): Pair<KtFile, List<Finding>> {
     val testFile = loadFile("configTests/fixed.kt")
     val ruleSet = loadRuleSet<FormattingProvider>()
-<<<<<<< HEAD
     val rules = ruleSet.rules
         .map { (ruleId, provider) -> provider(config.subConfig(ruleSet.id.value).subConfig(ruleId)) }
-=======
-    val rules = ruleSet.rules.map { (ruleId, provider) -> provider(config.subConfig(ruleSet.id).subConfig(ruleId)) }
         .filter { it.config.valueOrDefault("active", false) }
->>>>>>> 430927ce
     return testFile to rules.flatMap { it.visitFile(testFile) }
 }
 
