package io.gitlab.arturbosch.detekt.formatting.wrappers

import com.pinterest.ktlint.rule.engine.core.api.editorconfig.EditorConfigProperty
import com.pinterest.ktlint.rule.engine.core.api.editorconfig.MAX_LINE_LENGTH_PROPERTY
import com.pinterest.ktlint.ruleset.standard.rules.ParameterListSpacingRule
import io.gitlab.arturbosch.detekt.api.ActiveByDefault
import io.gitlab.arturbosch.detekt.api.Config
import io.gitlab.arturbosch.detekt.api.Configuration
import io.gitlab.arturbosch.detekt.api.configWithAndroidVariants
import io.gitlab.arturbosch.detekt.api.internal.AutoCorrectable
import io.gitlab.arturbosch.detekt.formatting.FormattingRule

/**
 * See [ktlint docs](https://pinterest.github.io/ktlint/<ktlintVersion/>/rules/standard/#parameter-list-spacing) for
 * documentation.
 */
@ActiveByDefault(since = "2.0.0")
@AutoCorrectable(since = "1.22.0")
class ParameterListSpacing(config: Config) : FormattingRule(config, "Ensure consistent spacing inside the parameter list.") {

    override val wrapping = ParameterListSpacingRule()
<<<<<<< HEAD
=======
    override val issue = issueFor("Ensure consistent spacing inside the parameter list.")

    @Configuration("maximum line length")
    private val maxLineLength: Int by configWithAndroidVariants(120, 100)

    override fun overrideEditorConfigProperties(): Map<EditorConfigProperty<*>, String> =
        mapOf(
            MAX_LINE_LENGTH_PROPERTY to maxLineLength.toString()
        )
>>>>>>> 59afa7d4
}<|MERGE_RESOLUTION|>--- conflicted
+++ resolved
@@ -19,9 +19,6 @@
 class ParameterListSpacing(config: Config) : FormattingRule(config, "Ensure consistent spacing inside the parameter list.") {
 
     override val wrapping = ParameterListSpacingRule()
-<<<<<<< HEAD
-=======
-    override val issue = issueFor("Ensure consistent spacing inside the parameter list.")
 
     @Configuration("maximum line length")
     private val maxLineLength: Int by configWithAndroidVariants(120, 100)
@@ -30,5 +27,4 @@
         mapOf(
             MAX_LINE_LENGTH_PROPERTY to maxLineLength.toString()
         )
->>>>>>> 59afa7d4
 }