package io.gitlab.arturbosch.detekt.formatting

import com.pinterest.ktlint.rule.engine.core.api.Rule
import com.pinterest.ktlint.rule.engine.core.api.RuleId
import com.pinterest.ktlint.rule.engine.core.api.RuleSetId
import io.gitlab.arturbosch.detekt.api.ActiveByDefault
import io.gitlab.arturbosch.detekt.api.Config
import io.gitlab.arturbosch.detekt.api.Configuration
import io.gitlab.arturbosch.detekt.api.RuleSet
import io.gitlab.arturbosch.detekt.api.RuleSetProvider
import io.gitlab.arturbosch.detekt.formatting.wrappers.AnnotationOnSeparateLine
import io.gitlab.arturbosch.detekt.formatting.wrappers.AnnotationSpacing
import io.gitlab.arturbosch.detekt.formatting.wrappers.ArgumentListWrapping
import io.gitlab.arturbosch.detekt.formatting.wrappers.BackingPropertyNaming
import io.gitlab.arturbosch.detekt.formatting.wrappers.BinaryExpressionWrapping
import io.gitlab.arturbosch.detekt.formatting.wrappers.BlankLineBeforeDeclaration
import io.gitlab.arturbosch.detekt.formatting.wrappers.BlankLineBetweenWhenConditions
import io.gitlab.arturbosch.detekt.formatting.wrappers.BlockCommentInitialStarAlignment
import io.gitlab.arturbosch.detekt.formatting.wrappers.ChainMethodContinuation
import io.gitlab.arturbosch.detekt.formatting.wrappers.ChainWrapping
import io.gitlab.arturbosch.detekt.formatting.wrappers.ClassName
import io.gitlab.arturbosch.detekt.formatting.wrappers.ClassSignature
import io.gitlab.arturbosch.detekt.formatting.wrappers.CommentSpacing
import io.gitlab.arturbosch.detekt.formatting.wrappers.CommentWrapping
import io.gitlab.arturbosch.detekt.formatting.wrappers.ConditionWrapping
import io.gitlab.arturbosch.detekt.formatting.wrappers.ContextReceiverMapping
import io.gitlab.arturbosch.detekt.formatting.wrappers.EnumEntryNameCase
import io.gitlab.arturbosch.detekt.formatting.wrappers.EnumWrapping
import io.gitlab.arturbosch.detekt.formatting.wrappers.Filename
import io.gitlab.arturbosch.detekt.formatting.wrappers.FinalNewline
import io.gitlab.arturbosch.detekt.formatting.wrappers.FunKeywordSpacing
import io.gitlab.arturbosch.detekt.formatting.wrappers.FunctionExpressionBody
import io.gitlab.arturbosch.detekt.formatting.wrappers.FunctionLiteral
import io.gitlab.arturbosch.detekt.formatting.wrappers.FunctionName
import io.gitlab.arturbosch.detekt.formatting.wrappers.FunctionReturnTypeSpacing
import io.gitlab.arturbosch.detekt.formatting.wrappers.FunctionSignature
import io.gitlab.arturbosch.detekt.formatting.wrappers.FunctionStartOfBodySpacing
import io.gitlab.arturbosch.detekt.formatting.wrappers.FunctionTypeModifierSpacing
import io.gitlab.arturbosch.detekt.formatting.wrappers.FunctionTypeReferenceSpacing
import io.gitlab.arturbosch.detekt.formatting.wrappers.IfElseBracing
import io.gitlab.arturbosch.detekt.formatting.wrappers.IfElseWrapping
import io.gitlab.arturbosch.detekt.formatting.wrappers.ImportOrdering
import io.gitlab.arturbosch.detekt.formatting.wrappers.Indentation
import io.gitlab.arturbosch.detekt.formatting.wrappers.Kdoc
import io.gitlab.arturbosch.detekt.formatting.wrappers.KdocWrapping
import io.gitlab.arturbosch.detekt.formatting.wrappers.MaximumLineLength
import io.gitlab.arturbosch.detekt.formatting.wrappers.MixedConditionOperators
import io.gitlab.arturbosch.detekt.formatting.wrappers.ModifierListSpacing
import io.gitlab.arturbosch.detekt.formatting.wrappers.ModifierOrdering
import io.gitlab.arturbosch.detekt.formatting.wrappers.MultiLineIfElse
import io.gitlab.arturbosch.detekt.formatting.wrappers.MultilineExpressionWrapping
import io.gitlab.arturbosch.detekt.formatting.wrappers.MultilineLoop
import io.gitlab.arturbosch.detekt.formatting.wrappers.NoBlankLineBeforeRbrace
import io.gitlab.arturbosch.detekt.formatting.wrappers.NoBlankLineInList
import io.gitlab.arturbosch.detekt.formatting.wrappers.NoBlankLinesInChainedMethodCalls
import io.gitlab.arturbosch.detekt.formatting.wrappers.NoConsecutiveBlankLines
import io.gitlab.arturbosch.detekt.formatting.wrappers.NoConsecutiveComments
import io.gitlab.arturbosch.detekt.formatting.wrappers.NoEmptyClassBody
import io.gitlab.arturbosch.detekt.formatting.wrappers.NoEmptyFile
import io.gitlab.arturbosch.detekt.formatting.wrappers.NoEmptyFirstLineInClassBody
import io.gitlab.arturbosch.detekt.formatting.wrappers.NoEmptyFirstLineInMethodBlock
import io.gitlab.arturbosch.detekt.formatting.wrappers.NoLineBreakAfterElse
import io.gitlab.arturbosch.detekt.formatting.wrappers.NoLineBreakBeforeAssignment
import io.gitlab.arturbosch.detekt.formatting.wrappers.NoMultipleSpaces
import io.gitlab.arturbosch.detekt.formatting.wrappers.NoSemicolons
import io.gitlab.arturbosch.detekt.formatting.wrappers.NoSingleLineBlockComment
import io.gitlab.arturbosch.detekt.formatting.wrappers.NoTrailingSpaces
import io.gitlab.arturbosch.detekt.formatting.wrappers.NoUnitReturn
import io.gitlab.arturbosch.detekt.formatting.wrappers.NoUnusedImports
import io.gitlab.arturbosch.detekt.formatting.wrappers.NoWildcardImports
import io.gitlab.arturbosch.detekt.formatting.wrappers.NullableTypeSpacing
import io.gitlab.arturbosch.detekt.formatting.wrappers.PackageName
import io.gitlab.arturbosch.detekt.formatting.wrappers.ParameterListSpacing
import io.gitlab.arturbosch.detekt.formatting.wrappers.ParameterListWrapping
import io.gitlab.arturbosch.detekt.formatting.wrappers.ParameterWrapping
import io.gitlab.arturbosch.detekt.formatting.wrappers.PropertyName
import io.gitlab.arturbosch.detekt.formatting.wrappers.PropertyWrapping
import io.gitlab.arturbosch.detekt.formatting.wrappers.SpacingAroundAngleBrackets
import io.gitlab.arturbosch.detekt.formatting.wrappers.SpacingAroundColon
import io.gitlab.arturbosch.detekt.formatting.wrappers.SpacingAroundComma
import io.gitlab.arturbosch.detekt.formatting.wrappers.SpacingAroundCurly
import io.gitlab.arturbosch.detekt.formatting.wrappers.SpacingAroundDot
import io.gitlab.arturbosch.detekt.formatting.wrappers.SpacingAroundDoubleColon
import io.gitlab.arturbosch.detekt.formatting.wrappers.SpacingAroundKeyword
import io.gitlab.arturbosch.detekt.formatting.wrappers.SpacingAroundOperators
import io.gitlab.arturbosch.detekt.formatting.wrappers.SpacingAroundParens
import io.gitlab.arturbosch.detekt.formatting.wrappers.SpacingAroundRangeOperator
import io.gitlab.arturbosch.detekt.formatting.wrappers.SpacingAroundSquareBrackets
import io.gitlab.arturbosch.detekt.formatting.wrappers.SpacingAroundUnaryOperator
import io.gitlab.arturbosch.detekt.formatting.wrappers.SpacingBetweenDeclarationsWithAnnotations
import io.gitlab.arturbosch.detekt.formatting.wrappers.SpacingBetweenDeclarationsWithComments
import io.gitlab.arturbosch.detekt.formatting.wrappers.SpacingBetweenFunctionNameAndOpeningParenthesis
import io.gitlab.arturbosch.detekt.formatting.wrappers.StatementWrapping
import io.gitlab.arturbosch.detekt.formatting.wrappers.StringTemplate
import io.gitlab.arturbosch.detekt.formatting.wrappers.StringTemplateIndent
import io.gitlab.arturbosch.detekt.formatting.wrappers.TrailingCommaOnCallSite
import io.gitlab.arturbosch.detekt.formatting.wrappers.TrailingCommaOnDeclarationSite
import io.gitlab.arturbosch.detekt.formatting.wrappers.TryCatchFinallySpacing
import io.gitlab.arturbosch.detekt.formatting.wrappers.TypeArgumentComment
import io.gitlab.arturbosch.detekt.formatting.wrappers.TypeArgumentListSpacing
import io.gitlab.arturbosch.detekt.formatting.wrappers.TypeParameterComment
import io.gitlab.arturbosch.detekt.formatting.wrappers.TypeParameterListSpacing
import io.gitlab.arturbosch.detekt.formatting.wrappers.UnnecessaryParenthesesBeforeTrailingLambda
import io.gitlab.arturbosch.detekt.formatting.wrappers.ValueArgumentComment
import io.gitlab.arturbosch.detekt.formatting.wrappers.ValueParameterComment
import io.gitlab.arturbosch.detekt.formatting.wrappers.WhenEntryBracing
import io.gitlab.arturbosch.detekt.formatting.wrappers.Wrapping

/**
 * This rule set provides wrappers for rules implemented by ktlint - https://ktlint.github.io/.
 *
 * **Note: The `formatting` rule set is not included in the detekt-cli or Gradle plugin.**
 *
 * To enable this rule set, add `detektPlugins "io.gitlab.arturbosch.detekt:detekt-formatting:$version"`
 * to your gradle `dependencies` or reference the `detekt-formatting`-jar with the `--plugins` option
 * in the command line interface.
 *
 * Note: Issues reported by this rule set can only be suppressed on file level (`@file:Suppress("detekt.rule")`).
 */
@ActiveByDefault(since = "1.0.0")
class FormattingProvider : RuleSetProvider {

    override val ruleSetId = RuleSet.Id("formatting")

    @Suppress("LongMethod")
    override fun instance() = RuleSet(
        ruleSetId,
        listOf(
            // Wrappers for standard rules. Enabled by default.
            ::AnnotationOnSeparateLine,
            ::AnnotationSpacing,
            ::ArgumentListWrapping,
            ::BackingPropertyNaming,
            ::BinaryExpressionWrapping,
            ::BlankLineBeforeDeclaration,
            ::BlockCommentInitialStarAlignment,
            ::ChainMethodContinuation,
            ::ChainWrapping,
            ::ClassName,
            ::ClassSignature,
            ::CommentSpacing,
            ::CommentWrapping,
            ::ConditionWrapping,
            ::ContextReceiverMapping,
            ::EnumEntryNameCase,
            ::EnumWrapping,
            ::Filename,
            ::FinalNewline,
            ::FunctionName,
            ::FunKeywordSpacing,
<<<<<<< HEAD
            ::FunctionLiteral,
=======
            ::FunctionExpressionBody,
>>>>>>> 3b02885b
            ::FunctionReturnTypeSpacing,
            ::FunctionSignature,
            ::FunctionStartOfBodySpacing,
            ::FunctionTypeModifierSpacing,
            ::FunctionTypeReferenceSpacing,
            ::IfElseBracing,
            ::IfElseWrapping,
            ::ImportOrdering,
            ::Indentation,
            ::KdocWrapping,
            ::MaximumLineLength,
            ::ModifierListSpacing,
            ::ModifierOrdering,
            ::MultiLineIfElse,
            ::MultilineExpressionWrapping,
            ::MultilineLoop,
            ::NoBlankLineBeforeRbrace,
            ::NoBlankLineInList,
            ::NoBlankLinesInChainedMethodCalls,
            ::NoConsecutiveBlankLines,
            ::NoConsecutiveComments,
            ::NoEmptyClassBody,
            ::NoEmptyFile,
            ::NoEmptyFirstLineInClassBody,
            ::NoEmptyFirstLineInMethodBlock,
            ::NoLineBreakAfterElse,
            ::NoLineBreakBeforeAssignment,
            ::NoMultipleSpaces,
            ::NoSemicolons,
            ::NoSingleLineBlockComment,
            ::NoTrailingSpaces,
            ::NoUnitReturn,
            ::NoUnusedImports,
            ::NoWildcardImports,
            ::NullableTypeSpacing,
            ::PackageName,
            ::ParameterListSpacing,
            ::ParameterListWrapping,
            ::ParameterWrapping,
            ::PropertyName,
            ::PropertyWrapping,
            ::SpacingAroundAngleBrackets,
            ::SpacingAroundColon,
            ::SpacingAroundComma,
            ::SpacingAroundCurly,
            ::SpacingAroundDot,
            ::SpacingAroundDoubleColon,
            ::SpacingAroundKeyword,
            ::SpacingAroundOperators,
            ::SpacingAroundParens,
            ::SpacingAroundRangeOperator,
            ::SpacingAroundUnaryOperator,
            ::SpacingBetweenDeclarationsWithAnnotations,
            ::SpacingBetweenDeclarationsWithComments,
            ::SpacingBetweenFunctionNameAndOpeningParenthesis,
            ::StatementWrapping,
            ::StringTemplate,
            ::StringTemplateIndent,
            ::TrailingCommaOnCallSite, // standard rule but not enabled by default
            ::TrailingCommaOnDeclarationSite, // standard rule but not enabled by default
            ::TryCatchFinallySpacing,
            ::TypeArgumentComment,
            ::TypeArgumentListSpacing,
            ::TypeParameterComment,
            ::TypeParameterListSpacing,
            ::UnnecessaryParenthesesBeforeTrailingLambda,
            ::ValueArgumentComment,
            ::ValueParameterComment,
            ::Wrapping,
            // Wrappers for experimental rules. Disabled by default.
            ::BlankLineBetweenWhenConditions,
<<<<<<< HEAD
            ::ChainMethodContinuation,
            ::ClassSignature,
            ::ConditionWrapping,
            ::FunctionExpressionBody,
            ::FunctionTypeModifierSpacing,
=======
            ::FunctionLiteral,
>>>>>>> 3b02885b
            ::Kdoc,
            ::MixedConditionOperators,
            ::SpacingAroundSquareBrackets,
            ::WhenEntryBracing,
        ).sorted()
    )

    companion object {
        @Configuration("if android style guides should be preferred")
        val android by ruleSetConfig(false)

        @Configuration("if rules should auto correct style violation")
        val autoCorrect by ruleSetConfig(true)
    }
}

/**
 * Return a list of [FormattingRule] that respects
 * [Rule.VisitorModifier.RunAsLateAsPossible] and [Rule.VisitorModifier.RunAfterRule].
 * Algorithm is based on [com.pinterest.ktlint.rule.engine.internal.RuleProviderSorter].
 */
internal fun List<(Config) -> FormattingRule>.sorted(): List<(Config) -> FormattingRule> {
    val sortedRules = mutableListOf<(Config) -> FormattingRule>()
    val sortedRuleIds = mutableSetOf<RuleId>()
    val unprocessedRules = this
        .map { it to it(Config.empty) }
        .sortedWith(defaultRuleOrderComparator())
        .toMutableList()

    // Initially the list only contains the rules without any VisitorModifiers
    unprocessedRules
        .filter { (_, rule) -> !rule.runAsLateAsPossible && rule.hasNoRunAfterRules() }
        .forEach { (provider, rule) ->
            sortedRules.add(provider)
            sortedRuleIds.add(rule.wrappingRuleId)
        }
    unprocessedRules.removeAll { (provider, _) -> provider in sortedRules }

    // Then we add the rules that have a RunAsLateAsPossible modifier
    // and we obey the RunAfterRule modifiers as well.
    while (unprocessedRules.isNotEmpty()) {
        val (provider, rule) =
            checkNotNull(
                unprocessedRules
                    .firstOrNull { (_, rule) ->
                        rule
                            .runAfterRules()
                            .all { it.ruleId in sortedRuleIds }
                    }
            ) {
                "Can not complete sorting of rule providers as next item can not be determined."
            }
        sortedRuleIds.add(rule.wrappingRuleId)
        sortedRules.add(provider)
        unprocessedRules.removeAll { (provider, _) -> provider in sortedRules }
    }

    return sortedRules
}

private fun defaultRuleOrderComparator() =
// The sort order below should guarantee a stable order of the rule between multiple invocations of KtLint given
    // the same set of input parameters. There should be no dependency on data ordering outside this class.
    compareBy<Pair<(Config) -> FormattingRule, FormattingRule>> { (_, rule) ->
        if (rule.runAsLateAsPossible) 1 else 0
    }.thenBy { (_, rule) ->
        if (rule.wrappingRuleId.ruleSetId == RuleSetId.STANDARD) 0 else 1
    }.thenBy { (_, rule) -> rule.wrappingRuleId.value }

internal val FormattingRule.wrappingRuleId
    get() = wrapping.ruleId

internal val FormattingRule.visitorModifiers
    get() = wrapping.visitorModifiers

internal val FormattingRule.runAsLateAsPossible
    get() = Rule.VisitorModifier.RunAsLateAsPossible in visitorModifiers

private fun FormattingRule.runAfterRules() =
    visitorModifiers.filterIsInstance<Rule.VisitorModifier.RunAfterRule>()

private fun FormattingRule.hasNoRunAfterRules() =
    visitorModifiers.filterIsInstance<Rule.VisitorModifier.RunAfterRule>().isEmpty()<|MERGE_RESOLUTION|>--- conflicted
+++ resolved
@@ -148,11 +148,8 @@
             ::FinalNewline,
             ::FunctionName,
             ::FunKeywordSpacing,
-<<<<<<< HEAD
             ::FunctionLiteral,
-=======
             ::FunctionExpressionBody,
->>>>>>> 3b02885b
             ::FunctionReturnTypeSpacing,
             ::FunctionSignature,
             ::FunctionStartOfBodySpacing,
@@ -224,15 +221,6 @@
             ::Wrapping,
             // Wrappers for experimental rules. Disabled by default.
             ::BlankLineBetweenWhenConditions,
-<<<<<<< HEAD
-            ::ChainMethodContinuation,
-            ::ClassSignature,
-            ::ConditionWrapping,
-            ::FunctionExpressionBody,
-            ::FunctionTypeModifierSpacing,
-=======
-            ::FunctionLiteral,
->>>>>>> 3b02885b
             ::Kdoc,
             ::MixedConditionOperators,
             ::SpacingAroundSquareBrackets,
