package io.gitlab.arturbosch.detekt.formatting

import com.pinterest.ktlint.rule.engine.core.api.Rule
import com.pinterest.ktlint.rule.engine.core.api.RuleId
import com.pinterest.ktlint.rule.engine.core.api.RuleSetId
import io.gitlab.arturbosch.detekt.api.ActiveByDefault
import io.gitlab.arturbosch.detekt.api.Config
import io.gitlab.arturbosch.detekt.api.Configuration
import io.gitlab.arturbosch.detekt.api.RuleSet
import io.gitlab.arturbosch.detekt.api.RuleSetProvider
import io.gitlab.arturbosch.detekt.formatting.wrappers.AnnotationOnSeparateLine
import io.gitlab.arturbosch.detekt.formatting.wrappers.AnnotationSpacing
import io.gitlab.arturbosch.detekt.formatting.wrappers.ArgumentListWrapping
import io.gitlab.arturbosch.detekt.formatting.wrappers.BackingPropertyNaming
import io.gitlab.arturbosch.detekt.formatting.wrappers.BinaryExpressionWrapping
import io.gitlab.arturbosch.detekt.formatting.wrappers.BlankLineBeforeDeclaration
import io.gitlab.arturbosch.detekt.formatting.wrappers.BlankLineBetweenWhenConditions
import io.gitlab.arturbosch.detekt.formatting.wrappers.BlockCommentInitialStarAlignment
import io.gitlab.arturbosch.detekt.formatting.wrappers.ChainMethodContinuation
import io.gitlab.arturbosch.detekt.formatting.wrappers.ChainWrapping
import io.gitlab.arturbosch.detekt.formatting.wrappers.ClassName
import io.gitlab.arturbosch.detekt.formatting.wrappers.ClassSignature
import io.gitlab.arturbosch.detekt.formatting.wrappers.CommentSpacing
import io.gitlab.arturbosch.detekt.formatting.wrappers.CommentWrapping
import io.gitlab.arturbosch.detekt.formatting.wrappers.ConditionWrapping
import io.gitlab.arturbosch.detekt.formatting.wrappers.ContextReceiverMapping
import io.gitlab.arturbosch.detekt.formatting.wrappers.EnumEntryNameCase
import io.gitlab.arturbosch.detekt.formatting.wrappers.EnumWrapping
import io.gitlab.arturbosch.detekt.formatting.wrappers.Filename
import io.gitlab.arturbosch.detekt.formatting.wrappers.FinalNewline
import io.gitlab.arturbosch.detekt.formatting.wrappers.FunKeywordSpacing
import io.gitlab.arturbosch.detekt.formatting.wrappers.FunctionExpressionBody
import io.gitlab.arturbosch.detekt.formatting.wrappers.FunctionLiteral
import io.gitlab.arturbosch.detekt.formatting.wrappers.FunctionName
import io.gitlab.arturbosch.detekt.formatting.wrappers.FunctionReturnTypeSpacing
import io.gitlab.arturbosch.detekt.formatting.wrappers.FunctionSignature
import io.gitlab.arturbosch.detekt.formatting.wrappers.FunctionStartOfBodySpacing
import io.gitlab.arturbosch.detekt.formatting.wrappers.FunctionTypeModifierSpacing
import io.gitlab.arturbosch.detekt.formatting.wrappers.FunctionTypeReferenceSpacing
import io.gitlab.arturbosch.detekt.formatting.wrappers.IfElseBracing
import io.gitlab.arturbosch.detekt.formatting.wrappers.IfElseWrapping
import io.gitlab.arturbosch.detekt.formatting.wrappers.ImportOrdering
import io.gitlab.arturbosch.detekt.formatting.wrappers.Indentation
import io.gitlab.arturbosch.detekt.formatting.wrappers.Kdoc
import io.gitlab.arturbosch.detekt.formatting.wrappers.KdocWrapping
import io.gitlab.arturbosch.detekt.formatting.wrappers.MaximumLineLength
import io.gitlab.arturbosch.detekt.formatting.wrappers.MixedConditionOperators
import io.gitlab.arturbosch.detekt.formatting.wrappers.ModifierListSpacing
import io.gitlab.arturbosch.detekt.formatting.wrappers.ModifierOrdering
import io.gitlab.arturbosch.detekt.formatting.wrappers.MultiLineIfElse
import io.gitlab.arturbosch.detekt.formatting.wrappers.MultilineExpressionWrapping
import io.gitlab.arturbosch.detekt.formatting.wrappers.MultilineLoop
import io.gitlab.arturbosch.detekt.formatting.wrappers.NoBlankLineBeforeRbrace
import io.gitlab.arturbosch.detekt.formatting.wrappers.NoBlankLineInList
import io.gitlab.arturbosch.detekt.formatting.wrappers.NoBlankLinesInChainedMethodCalls
import io.gitlab.arturbosch.detekt.formatting.wrappers.NoConsecutiveBlankLines
import io.gitlab.arturbosch.detekt.formatting.wrappers.NoConsecutiveComments
import io.gitlab.arturbosch.detekt.formatting.wrappers.NoEmptyClassBody
import io.gitlab.arturbosch.detekt.formatting.wrappers.NoEmptyFile
import io.gitlab.arturbosch.detekt.formatting.wrappers.NoEmptyFirstLineInClassBody
import io.gitlab.arturbosch.detekt.formatting.wrappers.NoEmptyFirstLineInMethodBlock
import io.gitlab.arturbosch.detekt.formatting.wrappers.NoLineBreakAfterElse
import io.gitlab.arturbosch.detekt.formatting.wrappers.NoLineBreakBeforeAssignment
import io.gitlab.arturbosch.detekt.formatting.wrappers.NoMultipleSpaces
import io.gitlab.arturbosch.detekt.formatting.wrappers.NoSemicolons
import io.gitlab.arturbosch.detekt.formatting.wrappers.NoSingleLineBlockComment
import io.gitlab.arturbosch.detekt.formatting.wrappers.NoTrailingSpaces
import io.gitlab.arturbosch.detekt.formatting.wrappers.NoUnitReturn
import io.gitlab.arturbosch.detekt.formatting.wrappers.NoUnusedImports
import io.gitlab.arturbosch.detekt.formatting.wrappers.NoWildcardImports
import io.gitlab.arturbosch.detekt.formatting.wrappers.NullableTypeSpacing
import io.gitlab.arturbosch.detekt.formatting.wrappers.PackageName
import io.gitlab.arturbosch.detekt.formatting.wrappers.ParameterListSpacing
import io.gitlab.arturbosch.detekt.formatting.wrappers.ParameterListWrapping
import io.gitlab.arturbosch.detekt.formatting.wrappers.ParameterWrapping
import io.gitlab.arturbosch.detekt.formatting.wrappers.PropertyName
import io.gitlab.arturbosch.detekt.formatting.wrappers.PropertyWrapping
import io.gitlab.arturbosch.detekt.formatting.wrappers.SpacingAroundAngleBrackets
import io.gitlab.arturbosch.detekt.formatting.wrappers.SpacingAroundColon
import io.gitlab.arturbosch.detekt.formatting.wrappers.SpacingAroundComma
import io.gitlab.arturbosch.detekt.formatting.wrappers.SpacingAroundCurly
import io.gitlab.arturbosch.detekt.formatting.wrappers.SpacingAroundDot
import io.gitlab.arturbosch.detekt.formatting.wrappers.SpacingAroundDoubleColon
import io.gitlab.arturbosch.detekt.formatting.wrappers.SpacingAroundKeyword
import io.gitlab.arturbosch.detekt.formatting.wrappers.SpacingAroundOperators
import io.gitlab.arturbosch.detekt.formatting.wrappers.SpacingAroundParens
import io.gitlab.arturbosch.detekt.formatting.wrappers.SpacingAroundRangeOperator
import io.gitlab.arturbosch.detekt.formatting.wrappers.SpacingAroundSquareBrackets
import io.gitlab.arturbosch.detekt.formatting.wrappers.SpacingAroundUnaryOperator
import io.gitlab.arturbosch.detekt.formatting.wrappers.SpacingBetweenDeclarationsWithAnnotations
import io.gitlab.arturbosch.detekt.formatting.wrappers.SpacingBetweenDeclarationsWithComments
import io.gitlab.arturbosch.detekt.formatting.wrappers.SpacingBetweenFunctionNameAndOpeningParenthesis
import io.gitlab.arturbosch.detekt.formatting.wrappers.StatementWrapping
import io.gitlab.arturbosch.detekt.formatting.wrappers.StringTemplate
import io.gitlab.arturbosch.detekt.formatting.wrappers.StringTemplateIndent
import io.gitlab.arturbosch.detekt.formatting.wrappers.TrailingCommaOnCallSite
import io.gitlab.arturbosch.detekt.formatting.wrappers.TrailingCommaOnDeclarationSite
import io.gitlab.arturbosch.detekt.formatting.wrappers.TryCatchFinallySpacing
import io.gitlab.arturbosch.detekt.formatting.wrappers.TypeArgumentComment
import io.gitlab.arturbosch.detekt.formatting.wrappers.TypeArgumentListSpacing
import io.gitlab.arturbosch.detekt.formatting.wrappers.TypeParameterComment
import io.gitlab.arturbosch.detekt.formatting.wrappers.TypeParameterListSpacing
import io.gitlab.arturbosch.detekt.formatting.wrappers.UnnecessaryParenthesesBeforeTrailingLambda
import io.gitlab.arturbosch.detekt.formatting.wrappers.ValueArgumentComment
import io.gitlab.arturbosch.detekt.formatting.wrappers.ValueParameterComment
import io.gitlab.arturbosch.detekt.formatting.wrappers.WhenEntryBracing
import io.gitlab.arturbosch.detekt.formatting.wrappers.Wrapping

/**
 * This rule set provides wrappers for rules implemented by ktlint - https://ktlint.github.io/.
 *
 * **Note: The `formatting` rule set is not included in the detekt-cli or Gradle plugin.**
 *
 * To enable this rule set, add `detektPlugins "io.gitlab.arturbosch.detekt:detekt-formatting:$version"`
 * to your gradle `dependencies` or reference the `detekt-formatting`-jar with the `--plugins` option
 * in the command line interface.
 *
 * Note: Issues reported by this rule set can only be suppressed on file level (`@file:Suppress("detekt.rule")`).
 */
@ActiveByDefault(since = "1.0.0")
class FormattingProvider : RuleSetProvider {

    override val ruleSetId = RuleSet.Id("formatting")

    @Suppress("LongMethod")
    override fun instance() = RuleSet(
        ruleSetId,
        listOf(
            // Wrappers for standard rules. Enabled by default.
            ::AnnotationOnSeparateLine,
            ::AnnotationSpacing,
            ::ArgumentListWrapping,
            ::BackingPropertyNaming,
            ::BinaryExpressionWrapping,
            ::BlankLineBeforeDeclaration,
            ::BlockCommentInitialStarAlignment,
            ::ChainMethodContinuation,
            ::ChainWrapping,
            ::ClassName,
            ::ClassSignature,
            ::CommentSpacing,
            ::CommentWrapping,
            ::ConditionWrapping,
            ::ContextReceiverMapping,
            ::EnumEntryNameCase,
            ::EnumWrapping,
            ::Filename,
            ::FinalNewline,
            ::FunctionName,
            ::FunKeywordSpacing,
            ::FunctionExpressionBody,
            ::FunctionReturnTypeSpacing,
            ::FunctionSignature,
            ::FunctionStartOfBodySpacing,
            ::FunctionTypeReferenceSpacing,
            ::IfElseBracing,
            ::IfElseWrapping,
            ::ImportOrdering,
            ::Indentation,
            ::KdocWrapping,
            ::MaximumLineLength,
            ::ModifierListSpacing,
            ::ModifierOrdering,
            ::MultiLineIfElse,
            ::MultilineExpressionWrapping,
            ::MultilineLoop,
            ::NoBlankLineBeforeRbrace,
            ::NoBlankLineInList,
            ::NoBlankLinesInChainedMethodCalls,
            ::NoConsecutiveBlankLines,
            ::NoConsecutiveComments,
            ::NoEmptyClassBody,
            ::NoEmptyFile,
            ::NoEmptyFirstLineInClassBody,
            ::NoEmptyFirstLineInMethodBlock,
            ::NoLineBreakAfterElse,
            ::NoLineBreakBeforeAssignment,
            ::NoMultipleSpaces,
            ::NoSemicolons,
            ::NoSingleLineBlockComment,
            ::NoTrailingSpaces,
            ::NoUnitReturn,
            ::NoUnusedImports,
            ::NoWildcardImports,
            ::NullableTypeSpacing,
            ::PackageName,
            ::ParameterListSpacing,
            ::ParameterListWrapping,
            ::ParameterWrapping,
            ::PropertyName,
            ::PropertyWrapping,
            ::SpacingAroundAngleBrackets,
            ::SpacingAroundColon,
            ::SpacingAroundComma,
            ::SpacingAroundCurly,
            ::SpacingAroundDot,
            ::SpacingAroundDoubleColon,
            ::SpacingAroundKeyword,
            ::SpacingAroundOperators,
            ::SpacingAroundParens,
            ::SpacingAroundRangeOperator,
            ::SpacingAroundUnaryOperator,
            ::SpacingBetweenDeclarationsWithAnnotations,
            ::SpacingBetweenDeclarationsWithComments,
            ::SpacingBetweenFunctionNameAndOpeningParenthesis,
            ::StatementWrapping,
            ::StringTemplate,
            ::StringTemplateIndent,
            ::TrailingCommaOnCallSite, // standard rule but not enabled by default
            ::TrailingCommaOnDeclarationSite, // standard rule but not enabled by default
            ::TryCatchFinallySpacing,
            ::TypeArgumentComment,
            ::TypeArgumentListSpacing,
            ::TypeParameterComment,
            ::TypeParameterListSpacing,
            ::UnnecessaryParenthesesBeforeTrailingLambda,
            ::ValueArgumentComment,
            ::ValueParameterComment,
            ::Wrapping,
            // Wrappers for experimental rules. Disabled by default.
            ::BlankLineBetweenWhenConditions,
<<<<<<< HEAD
            ::ChainMethodContinuation,
            ::ConditionWrapping,
            ::FunctionExpressionBody,
=======
            ::ClassSignature,
>>>>>>> 44985eb5
            ::FunctionLiteral,
            ::FunctionTypeModifierSpacing,
            ::Kdoc,
            ::MixedConditionOperators,
            ::SpacingAroundSquareBrackets,
            ::WhenEntryBracing,
        ).sorted()
    )

    companion object {
        @Configuration("if android style guides should be preferred")
        val android by ruleSetConfig(false)

        @Configuration("if rules should auto correct style violation")
        val autoCorrect by ruleSetConfig(true)
    }
}

/**
 * Return a list of [FormattingRule] that respects
 * [Rule.VisitorModifier.RunAsLateAsPossible] and [Rule.VisitorModifier.RunAfterRule].
 * Algorithm is based on [com.pinterest.ktlint.rule.engine.internal.RuleProviderSorter].
 */
internal fun List<(Config) -> FormattingRule>.sorted(): List<(Config) -> FormattingRule> {
    val sortedRules = mutableListOf<(Config) -> FormattingRule>()
    val sortedRuleIds = mutableSetOf<RuleId>()
    val unprocessedRules = this
        .map { it to it(Config.empty) }
        .sortedWith(defaultRuleOrderComparator())
        .toMutableList()

    // Initially the list only contains the rules without any VisitorModifiers
    unprocessedRules
        .filter { (_, rule) -> !rule.runAsLateAsPossible && rule.hasNoRunAfterRules() }
        .forEach { (provider, rule) ->
            sortedRules.add(provider)
            sortedRuleIds.add(rule.wrappingRuleId)
        }
    unprocessedRules.removeAll { (provider, _) -> provider in sortedRules }

    // Then we add the rules that have a RunAsLateAsPossible modifier
    // and we obey the RunAfterRule modifiers as well.
    while (unprocessedRules.isNotEmpty()) {
        val (provider, rule) =
            checkNotNull(
                unprocessedRules
                    .firstOrNull { (_, rule) ->
                        rule
                            .runAfterRules()
                            .all { it.ruleId in sortedRuleIds }
                    }
            ) {
                "Can not complete sorting of rule providers as next item can not be determined."
            }
        sortedRuleIds.add(rule.wrappingRuleId)
        sortedRules.add(provider)
        unprocessedRules.removeAll { (provider, _) -> provider in sortedRules }
    }

    return sortedRules
}

private fun defaultRuleOrderComparator() =
// The sort order below should guarantee a stable order of the rule between multiple invocations of KtLint given
    // the same set of input parameters. There should be no dependency on data ordering outside this class.
    compareBy<Pair<(Config) -> FormattingRule, FormattingRule>> { (_, rule) ->
        if (rule.runAsLateAsPossible) 1 else 0
    }.thenBy { (_, rule) ->
        if (rule.wrappingRuleId.ruleSetId == RuleSetId.STANDARD) 0 else 1
    }.thenBy { (_, rule) -> rule.wrappingRuleId.value }

internal val FormattingRule.wrappingRuleId
    get() = wrapping.ruleId

internal val FormattingRule.visitorModifiers
    get() = wrapping.visitorModifiers

internal val FormattingRule.runAsLateAsPossible
    get() = Rule.VisitorModifier.RunAsLateAsPossible in visitorModifiers

private fun FormattingRule.runAfterRules() =
    visitorModifiers.filterIsInstance<Rule.VisitorModifier.RunAfterRule>()

private fun FormattingRule.hasNoRunAfterRules() =
    visitorModifiers.filterIsInstance<Rule.VisitorModifier.RunAfterRule>().isEmpty()<|MERGE_RESOLUTION|>--- conflicted
+++ resolved
@@ -219,13 +219,6 @@
             ::Wrapping,
             // Wrappers for experimental rules. Disabled by default.
             ::BlankLineBetweenWhenConditions,
-<<<<<<< HEAD
-            ::ChainMethodContinuation,
-            ::ConditionWrapping,
-            ::FunctionExpressionBody,
-=======
-            ::ClassSignature,
->>>>>>> 44985eb5
             ::FunctionLiteral,
             ::FunctionTypeModifierSpacing,
             ::Kdoc,
