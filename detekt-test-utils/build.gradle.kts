--- conflicted
+++ resolved
@@ -4,11 +4,7 @@
 }
 
 dependencies {
-<<<<<<< HEAD
-=======
-    api(libs.kotlin.stdlib)
     api(libs.kotlin.compiler)
->>>>>>> 0d8b0834
     api(libs.junit.jupiterApi)
     implementation(projects.detektKotlinAnalysisApi)
     implementation(projects.detektKotlinAnalysisApiStandalone)
