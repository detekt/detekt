// Gradle test suite limitations mean we have to reference "functionalTest" in many places.
// https://github.com/gradle/gradle/issues/21285
@file:Suppress("StringLiteralDuplication")

import dev.detekt.gradle.Detekt
import dev.detekt.gradle.DetektCreateBaselineTask
import org.jetbrains.kotlin.buildtools.api.ExperimentalBuildToolsApi
import org.jetbrains.kotlin.gradle.ExperimentalKotlinGradlePluginApi

plugins {
    id("module")
    id("java-gradle-plugin")
    id("java-test-fixtures")
    id("idea")
    id("com.gradle.plugin-publish") version "2.0.0"
    // We use this published version of the detekt plugin to self analyse this project.
    id("dev.detekt") version "2.0.0-alpha.0"
    id("org.jetbrains.kotlinx.binary-compatibility-validator") version "0.18.1"
    id("org.jetbrains.dokka") version "2.1.0"
    id("signing")
    id("com.github.gmazzo.buildconfig") version "5.7.0"
    id("io.github.gradle-nexus.publish-plugin") version "2.0.0"
}

group = "dev.detekt"
version = Versions.currentOrSnapshot()

buildConfig {
    buildConfigField("DETEKT_VERSION", project.version.toString())
    buildConfigField("DETEKT_COMPILER_PLUGIN_VERSION", project.version.toString())
    buildConfigField("KOTLIN_IMPLEMENTATION_VERSION", libs.versions.kotlin.get())
}

nexusPublishing {
    repositories {
        create("sonatype") {
            nexusUrl = uri("https://ossrh-staging-api.central.sonatype.com/service/local/")
            snapshotRepositoryUrl = uri("https://central.sonatype.com/repository/maven-snapshots/")
            username = providers.environmentVariable("ORG_GRADLE_PROJECT_SONATYPE_USERNAME")
            password = providers.environmentVariable("ORG_GRADLE_PROJECT_SONATYPE_PASSWORD")
        }
    }
}

detekt {
    source.from("src/functionalTest/kotlin")
    buildUponDefaultConfig = true
    baseline = file("config/gradle-plugin-baseline.xml")
    config.setFrom("config/gradle-plugin-detekt.yml")
}

dokka {
    dokkaPublications.configureEach {
        failOnWarning = true
    }

    dokkaSourceSets.configureEach {
        apiVersion = "1.4"

        externalDocumentationLinks {
            create("gradle") {
                url("https://docs.gradle.org/current/javadoc/")
                packageListUrl("https://docs.gradle.org/current/javadoc/element-list")
            }
        }
    }

    dokkaPublications.html {
        suppressInheritedMembers = true
    }
}

testing {
    suites {
        getByName("test", JvmTestSuite::class) {
            dependencies {
                implementation(libs.assertj.core)
                implementation(libs.kotlin.gradle.plugin)
                implementation(gradleKotlinDsl())
            }
        }
        register<JvmTestSuite>("functionalTest") {
            dependencies {
                implementation(libs.assertj.core)
                implementation(project())
                implementation(testFixtures(project()))
            }

            targets {
                all {
                    testTask.configure {
                        // If `androidSdkInstalled` is false, skip running DetektAndroidSpec
                        val isAndroidSdkInstalled = providers.environmentVariable("ANDROID_SDK_ROOT").isPresent ||
                            providers.environmentVariable("ANDROID_HOME").isPresent
                        inputs.property("isAndroidSdkInstalled", isAndroidSdkInstalled).optional(true)
                    }
                }
            }
        }
        register<JvmTestSuite>("functionalTestMinSupportedGradle") {
            dependencies {
                implementation(libs.assertj.core)
                implementation(testFixtures(project()))
            }
            targets {
                all {
                    testTask {
                        dependsOn("gradleMinVersionPluginUnderTestMetadata")
                    }
                }
            }
        }
    }
}

kotlin {
    @OptIn(ExperimentalBuildToolsApi::class, ExperimentalKotlinGradlePluginApi::class)
    compilerVersion = "2.1.21"

    compilerOptions {
        suppressWarnings = true
        // Note: Currently there are warnings for detekt-gradle-plugin that seemingly can't be fixed
        //       until Gradle releases an update (https://github.com/gradle/gradle/issues/16345)
        allWarningsAsErrors = false
        // The apiVersion Gradle property cannot be used here, so set api version using free compiler args.
        // https://youtrack.jetbrains.com/issue/KT-72247/KGP-Cannot-use-unsupported-API-version-with-compilerVersion-that-supports-it#focus=Comments-27-11050897.0-0
        freeCompilerArgs.addAll("-language-version", "1.8")
        freeCompilerArgs.addAll("-api-version", "1.7")
    }

    // Some functional tests reference internal functions in the Gradle plugin. This should become unnecessary as further
    // updates are made to the functional test suite.
    target.compilations.getByName("functionalTest") {
        associateWith(target.compilations.getByName("main"))
    }
}

val testKitRuntimeOnly by configurations.registering
val testKitGradleMinVersionRuntimeOnly by configurations.registering

dependencies {
    compileOnly(libs.android.gradleApi)
    compileOnly(libs.kotlin.gradle.plugin)
    compileOnly(libs.kotlin.gradlePluginApi)
    compileOnly(libs.jetbrains.annotations)

    implementation(libs.sarif4k)
    testFixturesCompileOnly(libs.jetbrains.annotations)

    testKitRuntimeOnly(libs.kotlin.gradle.plugin)
    testKitRuntimeOnly(libs.android.gradle.plugin)
    testKitGradleMinVersionRuntimeOnly(libs.kotlin.gradle.plugin) {
        attributes {
            // Set this value to the minimum Gradle version tested in testKitGradleMinVersionRuntimeOnly source set
            attribute(GradlePluginApiVersion.GRADLE_PLUGIN_API_VERSION_ATTRIBUTE, objects.named("7.6.3"))
        }
    }
<<<<<<< HEAD
    // We use those published version of detekt artifacts to self analyse this project and produce a Problem API report
    compileOnly("io.gitlab.arturbosch.detekt:detekt-api:1.23.8")
    detektPlugins("io.gitlab.arturbosch.detekt:detekt-formatting:1.23.8")
=======

    // We use this published version of the detekt-rules-ktlint-wrapper to self analyse this project.
    detektPlugins("dev.detekt:detekt-rules-ktlint-wrapper:2.0.0-alpha.0")
>>>>>>> 813f4b3c
}

gradlePlugin {
    website = "https://detekt.dev"
    vcsUrl = "https://github.com/detekt/detekt"
    plugins {
        create("detektBasePlugin") {
            id = "dev.detekt.gradle.base"
            displayName = "Static code analysis for Kotlin v2 - Base Plugin"
            description = "Static code analysis for Kotlin v2 - Base Plugin"
            implementationClass = "dev.detekt.gradle.plugin.DetektBasePlugin"
        }
        create("detektPlugin") {
            id = "dev.detekt"
            displayName = "Static code analysis for Kotlin v2"
            description = "Static code analysis for Kotlin v2"
            implementationClass = "dev.detekt.gradle.plugin.DetektPlugin"
        }
        create("detektCompilerPlugin") {
            id = "dev.detekt.gradle.compiler-plugin"
            displayName = "Static code analysis for Kotlin v2 - Compiler Plugin"
            description = "Static code analysis for Kotlin v2 - Compiler Plugin"
            implementationClass = "dev.detekt.gradle.plugin.DetektKotlinCompilerPlugin"
        }
        configureEach {
            tags = listOf("kotlin", "detekt", "code-analysis", "linter", "codesmells", "android")
        }
    }
    // Source sets that require the Gradle TestKit dependency
    testSourceSets(
        sourceSets["testFixtures"],
        sourceSets["functionalTest"],
        sourceSets["functionalTestMinSupportedGradle"],
    )
}

signing {
    val signingKey = providers.gradleProperty("SIGNING_KEY").orNull
    val signingPwd = providers.gradleProperty("SIGNING_PWD").orNull
    if (signingKey.isNullOrBlank() || signingPwd.isNullOrBlank()) {
        logger.info("Signing disabled as the GPG key was not found")
    } else {
        logger.info("GPG Key found - Signing enabled")
    }

    useInMemoryPgpKeys(signingKey, signingPwd)
    sign(publishing.publications)
    isRequired = !(signingKey.isNullOrBlank() || signingPwd.isNullOrBlank())
}

tasks {
    // Manually inject dependency to gradle-testkit since the default injected plugin classpath is from `main.runtime`.
    pluginUnderTestMetadata {
        pluginClasspath.from(testKitRuntimeOnly)
    }

    validatePlugins {
        enableStricterValidation = true
    }

    register<PluginUnderTestMetadata>("gradleMinVersionPluginUnderTestMetadata") {
        pluginClasspath.setFrom(sourceSets.main.get().output, testKitGradleMinVersionRuntimeOnly)
        outputDirectory = layout.buildDirectory.dir(name)
    }

    withType<Detekt>().configureEach {
        jvmTarget = "1.8" // Remove when detekt updated to 2.0.0-alpha.1 or higher (see #8755)
        exclude("dev/detekt/detekt_gradle_plugin/BuildConfig.kt")
    }
    withType<DetektCreateBaselineTask>().configureEach {
        jvmTarget = "1.8" // Remove when detekt updated to 2.0.0-alpha.1 or higher (see #8755)
        exclude("dev/detekt/detekt_gradle_plugin/BuildConfig.kt")
    }

    withType<Test>().configureEach {
        develocity {
            testRetry {
                @Suppress("MagicNumber")
                if (providers.environmentVariable("CI").isPresent) {
                    maxRetries = 2
                    maxFailures = 20
                }
            }
        }
    }

    check {
        dependsOn(
            testing.suites.named("functionalTest"),
            testing.suites.named("functionalTestMinSupportedGradle"),
        )
    }
}

// Skip publishing of test fixture API & runtime variants
with(components["java"] as AdhocComponentWithVariants) {
    withVariantsFromConfiguration(configurations["testFixturesApiElements"]) { skip() }
    withVariantsFromConfiguration(configurations["testFixturesRuntimeElements"]) { skip() }
}

dependencyAnalysis {
    issues {
        all {
            onAny {
                severity("fail")
            }
        }
    }
    structure {
        // Could potentially remove in future if DAGP starts handling this natively https://github.com/autonomousapps/dependency-analysis-gradle-plugin/issues/1269
        bundle("junit-jupiter") {
            includeDependency("org.junit.jupiter:junit-jupiter")
            includeDependency("org.junit.jupiter:junit-jupiter-api")
            includeDependency("org.junit.jupiter:junit-jupiter-params")
        }
    }
}<|MERGE_RESOLUTION|>--- conflicted
+++ resolved
@@ -155,15 +155,9 @@
             attribute(GradlePluginApiVersion.GRADLE_PLUGIN_API_VERSION_ATTRIBUTE, objects.named("7.6.3"))
         }
     }
-<<<<<<< HEAD
-    // We use those published version of detekt artifacts to self analyse this project and produce a Problem API report
-    compileOnly("io.gitlab.arturbosch.detekt:detekt-api:1.23.8")
-    detektPlugins("io.gitlab.arturbosch.detekt:detekt-formatting:1.23.8")
-=======
 
     // We use this published version of the detekt-rules-ktlint-wrapper to self analyse this project.
     detektPlugins("dev.detekt:detekt-rules-ktlint-wrapper:2.0.0-alpha.0")
->>>>>>> 813f4b3c
 }
 
 gradlePlugin {
