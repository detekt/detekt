<<<<<<< HEAD
import com.sun.javafx.scene.CameraHelper.project

plugins {
	`java-gradle-plugin`
	id("com.gradle.plugin-publish")
	id("org.gradle.kotlin.kotlin-dsl")
}

val detektGradleVersion: String by project

version = "$detektGradleVersion"
=======
buildscript {
	repositories {
		mavenCentral()
		jcenter()
	}
	dependencies {
		classpath("org.junit.platform:junit-platform-gradle-plugin:1.1.0")
	}
}

repositories {
	gradlePluginPortal()
	jcenter()
}

plugins {
	`java-gradle-plugin`
	id("com.gradle.plugin-publish") version "0.9.10"
	kotlin("jvm") version "1.2.41"
}

apply {
	plugin("org.junit.platform.gradle.plugin")
}
>>>>>>> b7a528ac

group = "io.gitlab.arturbosch"
version = "1.0.0.RC7"

<<<<<<< HEAD
val jcommanderVersion: String by project
val spekVersion: String by project
val junitPlatformVersion: String by project
=======
val spekVersion = "1.1.5"
val junitPlatformVersion = "1.1.0"
val assertjVersion = "3.9.1"
>>>>>>> b7a528ac

dependencies {
	implementation(gradleApi())
	implementation(kotlin("stdlib"))
	implementation(kotlin("reflect"))
	
	testImplementation("org.assertj:assertj-core:$assertjVersion")
	testImplementation("org.jetbrains.spek:spek-api:$spekVersion")
	testImplementation("org.jetbrains.spek:spek-subject-extension:$spekVersion")
	testRuntimeOnly("org.junit.platform:junit-platform-launcher:$junitPlatformVersion")
	testRuntimeOnly("org.junit.platform:junit-platform-console:$junitPlatformVersion")
	testRuntimeOnly("org.jetbrains.spek:spek-junit-platform-engine:$spekVersion")
}


gradlePlugin {
	(plugins) {
		"detektPlugin" {
			id = "io.gitlab.arturbosch.detekt"
			implementationClass = "io.gitlab.arturbosch.detekt.DetektPlugin"
		}
	}
}


pluginBundle {
	website = "https://github.com/arturbosch/detekt"
	vcsUrl = "https://github.com/arturbosch/detekt"
	description = "Static code analysis for Kotlin"
	tags = listOf("kotlin", "detekt", "code-analysis", "badsmells", "codesmells")

	(plugins) {
		"detektPlugin" {
			id = "io.gitlab.arturbosch.detekt"
			displayName = "Static code analysis for Kotlin"
		}
	}
}<|MERGE_RESOLUTION|>--- conflicted
+++ resolved
@@ -1,16 +1,3 @@
-<<<<<<< HEAD
-import com.sun.javafx.scene.CameraHelper.project
-
-plugins {
-	`java-gradle-plugin`
-	id("com.gradle.plugin-publish")
-	id("org.gradle.kotlin.kotlin-dsl")
-}
-
-val detektGradleVersion: String by project
-
-version = "$detektGradleVersion"
-=======
 buildscript {
 	repositories {
 		mavenCentral()
@@ -30,25 +17,21 @@
 	`java-gradle-plugin`
 	id("com.gradle.plugin-publish") version "0.9.10"
 	kotlin("jvm") version "1.2.41"
+	id("org.gradle.kotlin.kotlin-dsl")
 }
 
 apply {
 	plugin("org.junit.platform.gradle.plugin")
 }
->>>>>>> b7a528ac
+val detektGradleVersion: String by project
+
 
 group = "io.gitlab.arturbosch"
 version = "1.0.0.RC7"
 
-<<<<<<< HEAD
-val jcommanderVersion: String by project
-val spekVersion: String by project
-val junitPlatformVersion: String by project
-=======
 val spekVersion = "1.1.5"
 val junitPlatformVersion = "1.1.0"
 val assertjVersion = "3.9.1"
->>>>>>> b7a528ac
 
 dependencies {
 	implementation(gradleApi())
