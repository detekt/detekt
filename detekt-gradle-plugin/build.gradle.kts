--- conflicted
+++ resolved
@@ -19,12 +19,7 @@
 
 plugins {
 	`java-gradle-plugin`
-<<<<<<< HEAD
-	id("com.gradle.plugin-publish") version "0.9.10"
-=======
 	id("com.gradle.plugin-publish") version "0.10.0"
-	id("com.jfrog.bintray") version "1.8.4"
->>>>>>> 4bda96c1
 	kotlin("jvm") version "1.2.61"
 	`kotlin-dsl`
 	id("org.jetbrains.dokka") version "0.9.17"
