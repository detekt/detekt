--- conflicted
+++ resolved
@@ -22,27 +22,18 @@
 	`kotlin-dsl`
 }
 
-<<<<<<< HEAD
-=======
 apply {
 	plugin("org.junit.platform.gradle.plugin")
 }
->>>>>>> 93143832
 val detektGradleVersion: String by project
 
 
 group = "io.gitlab.arturbosch"
 version = "1.0.0-GRADLE"
 
-<<<<<<< HEAD
-val jcommanderVersion: String by project
-val spekVersion: String by project
-val junitPlatformVersion: String by project
-=======
 val spekVersion = "1.1.5"
 val junitPlatformVersion = "1.1.0"
 val assertjVersion = "3.9.1"
->>>>>>> 93143832
 
 dependencies {
 	implementation(gradleApi())
