--- conflicted
+++ resolved
@@ -27,7 +27,6 @@
 
                 detekt {
                     reports {
-                        sarif.enabled = true
                         txt.enabled = false
                     }
                 }
@@ -36,22 +35,9 @@
         )
         gradleRunner.setupProject()
 
-<<<<<<< HEAD
-                    detekt {
-                        reports {
-                            txt.enabled = false
-                        }
-                    }
-                """.trimIndent(),
-                dryRun = true
-            )
-            gradleRunner.setupProject()
-            gradleRunner.runTasksAndCheckResult(":detekt") { buildResult ->
-=======
         it("configures detekt type resolution task main") {
             gradleRunner.runTasksAndCheckResult(":detektMain") { buildResult ->
                 assertThat(buildResult.output).containsPattern("""--baseline \S*[/\\]baseline-main.xml """)
->>>>>>> 14d3b5cd
                 assertThat(buildResult.output).contains("--report xml:")
                 assertThat(buildResult.output).contains("--report sarif:")
                 assertThat(buildResult.output).doesNotContain("--report txt:")
