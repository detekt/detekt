package io.gitlab.arturbosch.detekt

import org.assertj.core.api.Assertions.assertThat
import org.gradle.testkit.runner.GradleRunner
import org.gradle.testkit.runner.TaskOutcome
import org.jetbrains.spek.api.Spek
import org.jetbrains.spek.api.dsl.describe
import org.jetbrains.spek.api.dsl.it
import java.io.File

/**
 * @author Marvin Ramin
 */
internal class DetektTaskKotlinDslTest : Spek({

	val buildGradle = """
		|import io.gitlab.arturbosch.detekt.detekt
		|
		|plugins {
		|   `java-library`
		|	id("io.gitlab.arturbosch.detekt")
		|}
		|
		|repositories {
		|	jcenter()
		|	mavenLocal()
		|}
		""".trimMargin()
	val dslTest = DslBaseTest("build.gradle.kts", buildGradle)

	describe("The Detekt Gradle plugin used in a build.gradle.kts file") {
		lateinit var rootDir: File
		beforeEachTest {
			rootDir = createTempDir(prefix = "applyPlugin")
		}
		it("can be used without configuration") {

			val detektConfig = ""

			dslTest.writeFiles(rootDir, detektConfig)
			dslTest.writeConfig(rootDir)

			// Using a custom "project-cache-dir" to avoid a Gradle error on Windows
			val result = GradleRunner.create()
					.withProjectDir(rootDir)
					.withArguments("--project-cache-dir", createTempDir(prefix = "cache").absolutePath, "check", "--stacktrace", "--info")
					.withPluginClasspath()
					.build()

			assertThat(result.output).contains("number of classes: 1")
			assertThat(result.output).contains("Ruleset: comments")
			assertThat(result.task(":check")?.outcome).isEqualTo(TaskOutcome.SUCCESS)
		}

		it("can be used without configuration using source files in src/main/kotlin") {

			val detektConfig = ""

			val srcDir = File(rootDir, "src/main/kotlin")
			dslTest.writeFiles(rootDir, detektConfig, srcDir)
			dslTest.writeConfig(rootDir)

			// Using a custom "project-cache-dir" to avoid a Gradle error on Windows
			val result = GradleRunner.create()
					.withProjectDir(rootDir)
					.withArguments("--project-cache-dir", createTempDir(prefix = "cache").absolutePath, "check", "--stacktrace", "--info")
					.withPluginClasspath()
					.build()

			assertThat(result.output).contains("number of classes: 1")
			assertThat(result.output).contains("Ruleset: comments")
			assertThat(result.task(":check")?.outcome).isEqualTo(TaskOutcome.SUCCESS)
		}

		it("can be applied with a custom detekt version") {

			val detektConfig = """
					|detekt {
					|	toolVersion = "$VERSION_UNDER_TEST"
					|}
				"""

			dslTest.writeFiles(rootDir, detektConfig)
			dslTest.writeConfig(rootDir)

			// Using a custom "project-cache-dir" to avoid a Gradle error on Windows
			val result = GradleRunner.create()
					.withProjectDir(rootDir)
					.withArguments("--project-cache-dir", createTempDir(prefix = "cache").absolutePath, "check", "--stacktrace", "--info")
					.withPluginClasspath()
					.build()

			assertThat(result.output).contains("number of classes: 1")
			assertThat(result.output).contains("Ruleset: comments")
			assertThat(result.task(":check")?.outcome).isEqualTo(TaskOutcome.SUCCESS)

			// Asserts that the "custom" module is not built, and that custom ruleset is not enabled
			assertThat(result.output).doesNotContain("Ruleset: test-custom")
			assertThat(File(rootDir, "custom/build")).doesNotExist()
		}

		it("can be applied with a custom config file") {
			val configPath = File(rootDir, "config.yml")

			val detektConfig = """
					|detekt {
					|	config = files("${configPath.safeAbsolutePath}")
					|}
				"""

			dslTest.writeFiles(rootDir, detektConfig)
			dslTest.writeConfig(rootDir)

			// Using a custom "project-cache-dir" to avoid a Gradle error on Windows
			val result = GradleRunner.create()
					.withProjectDir(rootDir)
					.withArguments("--project-cache-dir", createTempDir(prefix = "cache").absolutePath, "check", "--stacktrace", "--info")
					.withPluginClasspath()
					.build()

			assertThat(result.output).contains("Ruleset: comments", "number of classes: 1", "--config ${configPath.absolutePath}")
			assertThat(result.task(":check")?.outcome).isEqualTo(TaskOutcome.SUCCESS)
		}

		it("can be applied with a full config") {
			val configFile = File(rootDir, "config.yml")
			val baselineFile = File(rootDir, "baseline.xml")

			val detektConfig = """
					|detekt {
					|	debug = true
					|	parallel = true
					|	disableDefaultRuleSets = true
					|	toolVersion = "$VERSION_UNDER_TEST"
					|	config = files("${configFile.safeAbsolutePath}")
					|	baseline = file("${baselineFile.safeAbsolutePath}")
					|	filters = ".*/resources/.*, .*/build/.*"
					|}
				"""

			dslTest.writeFiles(rootDir, detektConfig)
			dslTest.writeConfig(rootDir)
			dslTest.writeBaseline(rootDir)

			// Using a custom "project-cache-dir" to avoid a Gradle error on Windows
			val result = GradleRunner.create()
					.withProjectDir(rootDir)
					.withArguments("--project-cache-dir", createTempDir(prefix = "cache").absolutePath, "check", "--stacktrace", "--info")
					.withPluginClasspath()
					.build()

			assertThat(result.output).contains("number of classes: 1")
			assertThat(result.output).contains("--parallel", "--debug", "--disable-default-rulesets")
			assertThat(result.output).doesNotContain("Ruleset: comments")
			assertThat(result.task(":check")?.outcome).isEqualTo(TaskOutcome.SUCCESS)
		}

		it("can configure a new custom detekt task") {
			val configFile = File(rootDir, "config.yml")

			val detektConfig = """
					|task<io.gitlab.arturbosch.detekt.Detekt>("detektFailFast") {
					|	description = "Runs a failfast detekt build."
					|
					|	input = files("src/main/java")
					|	config = files("${configFile.safeAbsolutePath}")
					|	debug = true
					|	reports {
					|		xml {
					|			destination = file("build/reports/failfast.xml")
					|		}
					|		html.destination = file("build/reports/failfast.html")
					|	}
					|}
				"""

			dslTest.writeFiles(rootDir, detektConfig)
			dslTest.writeConfig(rootDir, failfast = true)
			dslTest.writeBaseline(rootDir)

			// Using a custom "project-cache-dir" to avoid a Gradle error on Windows
			val result = GradleRunner.create()
					.withProjectDir(rootDir)
					.withArguments("--project-cache-dir", createTempDir(prefix = "cache").absolutePath, "detektFailFast", "--stacktrace", "--info")
					.withPluginClasspath()
					.build()

			assertThat(result.output).contains("number of classes: 1")
			assertThat(result.output).contains("Ruleset: comments")
			assertThat(result.task(":detektFailFast")?.outcome).isEqualTo(TaskOutcome.SUCCESS)

			assertThat(File(rootDir, "build/reports/failfast.xml")).exists()
			assertThat(File(rootDir, "build/reports/failfast.html")).exists()
		}

		it("can configure reports") {

			val detektConfig = """
					|detekt {
					|	reports {
					|		xml.destination = file("build/xml/detekt.xml")
					|		html.destination = file("build/html/detekt.html")
					|	}
					|}
				"""

			dslTest.writeFiles(rootDir, detektConfig)
			dslTest.writeConfig(rootDir)
			dslTest.writeBaseline(rootDir)

			// Using a custom "project-cache-dir" to avoid a Gradle error on Windows
			val result = GradleRunner.create()
					.withProjectDir(rootDir)
					.withArguments("--project-cache-dir", createTempDir(prefix = "cache").absolutePath, "check", "--stacktrace", "--info")
					.withPluginClasspath()
					.build()

			assertThat(result.output).contains("number of classes: 1")
			assertThat(result.output).contains("Ruleset: comments")
			assertThat(result.task(":check")?.outcome).isEqualTo(TaskOutcome.SUCCESS)

			assertThat(File(rootDir, "build/xml/detekt.xml")).exists()
			assertThat(File(rootDir, "build/html/detekt.html")).exists()
		}

		it("can configure reports base directory") {
			val detektConfig = """
					|detekt {
					|	reportsDir = file("build/my-reports")
					|}
				"""

			dslTest.writeFiles(rootDir, detektConfig)
			dslTest.writeConfig(rootDir)
			dslTest.writeBaseline(rootDir)

			// Using a custom "project-cache-dir" to avoid a Gradle error on Windows
			val result = GradleRunner.create()
					.withProjectDir(rootDir)
					.withArguments("--project-cache-dir", createTempDir(prefix = "cache").absolutePath, "check", "--stacktrace", "--info")
					.withPluginClasspath()
					.build()

			assertThat(result.output).contains("number of classes: 1")
			assertThat(result.task(":check")?.outcome).isEqualTo(TaskOutcome.SUCCESS)

			assertThat(File(rootDir, "build/my-reports/detekt.xml")).exists()
			assertThat(File(rootDir, "build/my-reports/detekt.html")).exists()
		}

		it("can configure the input directory") {
			val customSourceLocation = File(rootDir, "gensrc/kotlin")
			val detektConfig = """
					|detekt {
					| debug = true
					| input = files("${customSourceLocation.safeAbsolutePath}")
					|}
				"""

			dslTest.writeFiles(rootDir, detektConfig, customSourceLocation)
			dslTest.writeConfig(rootDir)
			dslTest.writeBaseline(rootDir)

			// Using a custom "project-cache-dir" to avoid a Gradle error on Windows
			val result = GradleRunner.create()
					.withProjectDir(rootDir)
					.withArguments("--project-cache-dir", createTempDir(prefix = "cache").absolutePath, "check", "--stacktrace", "--info")
					.withPluginClasspath()
					.build()

			assertThat(result.output).contains("number of classes: 1")
<<<<<<< HEAD
			assertThat(result.output).contains("--input ${File(rootDir, customSourceLocation).canonicalPath}")
=======
			assertThat(result.output).contains("--input, ${customSourceLocation.absolutePath}")
			assertThat(result.task(":check")?.outcome).isEqualTo(TaskOutcome.SUCCESS)
		}

		it("can be used without configuration") {
			val detektConfig = """
					|dependencies {
					| detektPlugins("io.gitlab.arturbosch.detekt:detekt-formatting:${VERSION_UNDER_TEST}")
					|}
				"""

			dslTest.writeFiles(rootDir, detektConfig)
			dslTest.writeConfig(rootDir)

			// Using a custom "project-cache-dir" to avoid a Gradle error on Windows
			val result = GradleRunner.create()
					.withProjectDir(rootDir)
					.withArguments("--project-cache-dir", createTempDir(prefix = "cache").absolutePath, "check", "--stacktrace", "--info")
					.withPluginClasspath()
					.build()

			assertThat(result.output).contains("number of classes: 1")
			assertThat(result.output).contains("Ruleset: comments")
>>>>>>> 4c880a77
			assertThat(result.task(":check")?.outcome).isEqualTo(TaskOutcome.SUCCESS)
		}
	}
})
<<<<<<< HEAD

// build.gradle.kts
private fun getBuildFileContent(detektConfig: String) = """
	|import io.gitlab.arturbosch.detekt.detekt
	|
	|plugins {
	|   `java-library`
	|	id("io.gitlab.arturbosch.detekt")
	|}
	|
	|repositories {
	|	mavenLocal()
	|	jcenter()
	|}
	|
	|$detektConfig
	""".trimMargin()


// src/main/kotlin/MyClass.kt
private val ktFileContent = """
	|internal class MyClass
	|
	""".trimMargin()

private fun writeFiles(root: File, detektConfig: String, sourceDir: String = "src/main/java") {
	File(root, "build.gradle.kts").writeText(getBuildFileContent(detektConfig))
	File(root, sourceDir).mkdirs()
	File(root, "$sourceDir/MyClass.kt").writeText(ktFileContent)
}

private fun writeConfig(root: File, failfast: Boolean = false) {
	File(root, "config.yml").writeText("""
		|autoCorrect: true
		|failFast: $failfast
		""".trimMargin())
}

private fun writeBaseline(root: File) {
	File(root, "baseline.xml").writeText("""
		|<some>
		|	<xml/>
		|</some>
		""".trimMargin())
}
=======
>>>>>>> 4c880a77
<|MERGE_RESOLUTION|>--- conflicted
+++ resolved
@@ -43,7 +43,7 @@
 			// Using a custom "project-cache-dir" to avoid a Gradle error on Windows
 			val result = GradleRunner.create()
 					.withProjectDir(rootDir)
-					.withArguments("--project-cache-dir", createTempDir(prefix = "cache").absolutePath, "check", "--stacktrace", "--info")
+					.withArguments("--project-cache-dir", createTempDir(prefix = "cache").canonicalPath, "check", "--stacktrace", "--info")
 					.withPluginClasspath()
 					.build()
 
@@ -63,7 +63,7 @@
 			// Using a custom "project-cache-dir" to avoid a Gradle error on Windows
 			val result = GradleRunner.create()
 					.withProjectDir(rootDir)
-					.withArguments("--project-cache-dir", createTempDir(prefix = "cache").absolutePath, "check", "--stacktrace", "--info")
+					.withArguments("--project-cache-dir", createTempDir(prefix = "cache").canonicalPath, "check", "--stacktrace", "--info")
 					.withPluginClasspath()
 					.build()
 
@@ -86,7 +86,7 @@
 			// Using a custom "project-cache-dir" to avoid a Gradle error on Windows
 			val result = GradleRunner.create()
 					.withProjectDir(rootDir)
-					.withArguments("--project-cache-dir", createTempDir(prefix = "cache").absolutePath, "check", "--stacktrace", "--info")
+					.withArguments("--project-cache-dir", createTempDir(prefix = "cache").canonicalPath, "check", "--stacktrace", "--info")
 					.withPluginClasspath()
 					.build()
 
@@ -104,21 +104,21 @@
 
 			val detektConfig = """
 					|detekt {
-					|	config = files("${configPath.safeAbsolutePath}")
-					|}
-				"""
-
-			dslTest.writeFiles(rootDir, detektConfig)
-			dslTest.writeConfig(rootDir)
-
-			// Using a custom "project-cache-dir" to avoid a Gradle error on Windows
-			val result = GradleRunner.create()
-					.withProjectDir(rootDir)
-					.withArguments("--project-cache-dir", createTempDir(prefix = "cache").absolutePath, "check", "--stacktrace", "--info")
-					.withPluginClasspath()
-					.build()
-
-			assertThat(result.output).contains("Ruleset: comments", "number of classes: 1", "--config ${configPath.absolutePath}")
+					|	config = files("${configPath.canonicalPath}")
+					|}
+				"""
+
+			dslTest.writeFiles(rootDir, detektConfig)
+			dslTest.writeConfig(rootDir)
+
+			// Using a custom "project-cache-dir" to avoid a Gradle error on Windows
+			val result = GradleRunner.create()
+					.withProjectDir(rootDir)
+					.withArguments("--project-cache-dir", createTempDir(prefix = "cache").canonicalPath, "check", "--stacktrace", "--info")
+					.withPluginClasspath()
+					.build()
+
+			assertThat(result.output).contains("Ruleset: comments", "number of classes: 1", "--config ${configPath.canonicalPath}")
 			assertThat(result.task(":check")?.outcome).isEqualTo(TaskOutcome.SUCCESS)
 		}
 
@@ -132,8 +132,8 @@
 					|	parallel = true
 					|	disableDefaultRuleSets = true
 					|	toolVersion = "$VERSION_UNDER_TEST"
-					|	config = files("${configFile.safeAbsolutePath}")
-					|	baseline = file("${baselineFile.safeAbsolutePath}")
+					|	config = files("${configFile.canonicalPath}")
+					|	baseline = file("${baselineFile.canonicalPath}")
 					|	filters = ".*/resources/.*, .*/build/.*"
 					|}
 				"""
@@ -145,7 +145,7 @@
 			// Using a custom "project-cache-dir" to avoid a Gradle error on Windows
 			val result = GradleRunner.create()
 					.withProjectDir(rootDir)
-					.withArguments("--project-cache-dir", createTempDir(prefix = "cache").absolutePath, "check", "--stacktrace", "--info")
+					.withArguments("--project-cache-dir", createTempDir(prefix = "cache").canonicalPath, "check", "--stacktrace", "--info")
 					.withPluginClasspath()
 					.build()
 
@@ -163,7 +163,7 @@
 					|	description = "Runs a failfast detekt build."
 					|
 					|	input = files("src/main/java")
-					|	config = files("${configFile.safeAbsolutePath}")
+					|	config = files("${configFile.canonicalPath}")
 					|	debug = true
 					|	reports {
 					|		xml {
@@ -181,7 +181,7 @@
 			// Using a custom "project-cache-dir" to avoid a Gradle error on Windows
 			val result = GradleRunner.create()
 					.withProjectDir(rootDir)
-					.withArguments("--project-cache-dir", createTempDir(prefix = "cache").absolutePath, "detektFailFast", "--stacktrace", "--info")
+					.withArguments("--project-cache-dir", createTempDir(prefix = "cache").canonicalPath, "detektFailFast", "--stacktrace", "--info")
 					.withPluginClasspath()
 					.build()
 
@@ -211,7 +211,7 @@
 			// Using a custom "project-cache-dir" to avoid a Gradle error on Windows
 			val result = GradleRunner.create()
 					.withProjectDir(rootDir)
-					.withArguments("--project-cache-dir", createTempDir(prefix = "cache").absolutePath, "check", "--stacktrace", "--info")
+					.withArguments("--project-cache-dir", createTempDir(prefix = "cache").canonicalPath, "check", "--stacktrace", "--info")
 					.withPluginClasspath()
 					.build()
 
@@ -237,7 +237,7 @@
 			// Using a custom "project-cache-dir" to avoid a Gradle error on Windows
 			val result = GradleRunner.create()
 					.withProjectDir(rootDir)
-					.withArguments("--project-cache-dir", createTempDir(prefix = "cache").absolutePath, "check", "--stacktrace", "--info")
+					.withArguments("--project-cache-dir", createTempDir(prefix = "cache").canonicalPath, "check", "--stacktrace", "--info")
 					.withPluginClasspath()
 					.build()
 
@@ -253,7 +253,7 @@
 			val detektConfig = """
 					|detekt {
 					| debug = true
-					| input = files("${customSourceLocation.safeAbsolutePath}")
+					| input = files("${customSourceLocation.canonicalPath}")
 					|}
 				"""
 
@@ -264,87 +264,35 @@
 			// Using a custom "project-cache-dir" to avoid a Gradle error on Windows
 			val result = GradleRunner.create()
 					.withProjectDir(rootDir)
-					.withArguments("--project-cache-dir", createTempDir(prefix = "cache").absolutePath, "check", "--stacktrace", "--info")
-					.withPluginClasspath()
-					.build()
-
-			assertThat(result.output).contains("number of classes: 1")
-<<<<<<< HEAD
-			assertThat(result.output).contains("--input ${File(rootDir, customSourceLocation).canonicalPath}")
-=======
-			assertThat(result.output).contains("--input, ${customSourceLocation.absolutePath}")
+					.withArguments("--project-cache-dir", createTempDir(prefix = "cache").canonicalPath, "check", "--stacktrace", "--info")
+					.withPluginClasspath()
+					.build()
+
+			assertThat(result.output).contains("number of classes: 1")
+			assertThat(result.output).contains("--input ${customSourceLocation.canonicalPath}")
 			assertThat(result.task(":check")?.outcome).isEqualTo(TaskOutcome.SUCCESS)
 		}
 
 		it("can be used without configuration") {
 			val detektConfig = """
 					|dependencies {
-					| detektPlugins("io.gitlab.arturbosch.detekt:detekt-formatting:${VERSION_UNDER_TEST}")
-					|}
-				"""
-
-			dslTest.writeFiles(rootDir, detektConfig)
-			dslTest.writeConfig(rootDir)
-
-			// Using a custom "project-cache-dir" to avoid a Gradle error on Windows
-			val result = GradleRunner.create()
-					.withProjectDir(rootDir)
-					.withArguments("--project-cache-dir", createTempDir(prefix = "cache").absolutePath, "check", "--stacktrace", "--info")
-					.withPluginClasspath()
-					.build()
-
-			assertThat(result.output).contains("number of classes: 1")
-			assertThat(result.output).contains("Ruleset: comments")
->>>>>>> 4c880a77
+					| detektPlugins("io.gitlab.arturbosch.detekt:detekt-formatting:$VERSION_UNDER_TEST")
+					|}
+				"""
+
+			dslTest.writeFiles(rootDir, detektConfig)
+			dslTest.writeConfig(rootDir)
+
+			// Using a custom "project-cache-dir" to avoid a Gradle error on Windows
+			val result = GradleRunner.create()
+					.withProjectDir(rootDir)
+					.withArguments("--project-cache-dir", createTempDir(prefix = "cache").canonicalPath, "check", "--stacktrace", "--info")
+					.withPluginClasspath()
+					.build()
+
+			assertThat(result.output).contains("number of classes: 1")
+			assertThat(result.output).contains("Ruleset: comments")
 			assertThat(result.task(":check")?.outcome).isEqualTo(TaskOutcome.SUCCESS)
 		}
 	}
 })
-<<<<<<< HEAD
-
-// build.gradle.kts
-private fun getBuildFileContent(detektConfig: String) = """
-	|import io.gitlab.arturbosch.detekt.detekt
-	|
-	|plugins {
-	|   `java-library`
-	|	id("io.gitlab.arturbosch.detekt")
-	|}
-	|
-	|repositories {
-	|	mavenLocal()
-	|	jcenter()
-	|}
-	|
-	|$detektConfig
-	""".trimMargin()
-
-
-// src/main/kotlin/MyClass.kt
-private val ktFileContent = """
-	|internal class MyClass
-	|
-	""".trimMargin()
-
-private fun writeFiles(root: File, detektConfig: String, sourceDir: String = "src/main/java") {
-	File(root, "build.gradle.kts").writeText(getBuildFileContent(detektConfig))
-	File(root, sourceDir).mkdirs()
-	File(root, "$sourceDir/MyClass.kt").writeText(ktFileContent)
-}
-
-private fun writeConfig(root: File, failfast: Boolean = false) {
-	File(root, "config.yml").writeText("""
-		|autoCorrect: true
-		|failFast: $failfast
-		""".trimMargin())
-}
-
-private fun writeBaseline(root: File) {
-	File(root, "baseline.xml").writeText("""
-		|<some>
-		|	<xml/>
-		|</some>
-		""".trimMargin())
-}
-=======
->>>>>>> 4c880a77
