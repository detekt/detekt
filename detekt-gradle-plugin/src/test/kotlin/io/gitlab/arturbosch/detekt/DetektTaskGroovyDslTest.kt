--- conflicted
+++ resolved
@@ -42,7 +42,7 @@
 			// Using a custom "project-cache-dir" to avoid a Gradle error on Windows
 			val result = GradleRunner.create()
 					.withProjectDir(rootDir)
-					.withArguments("--project-cache-dir", createTempDir(prefix = "cache").absolutePath, "detekt", "--stacktrace", "--info")
+					.withArguments("--project-cache-dir", createTempDir(prefix = "cache").canonicalPath, "detekt", "--stacktrace", "--info")
 					.withPluginClasspath()
 					.build()
 
@@ -67,7 +67,7 @@
 			// Using a custom "project-cache-dir" to avoid a Gradle error on Windows
 			val result = GradleRunner.create()
 					.withProjectDir(rootDir)
-					.withArguments("--project-cache-dir", createTempDir(prefix = "cache").absolutePath, "check", "--stacktrace", "--info")
+					.withArguments("--project-cache-dir", createTempDir(prefix = "cache").canonicalPath, "check", "--stacktrace", "--info")
 					.withPluginClasspath()
 					.build()
 
@@ -96,7 +96,7 @@
 			// Using a custom "project-cache-dir" to avoid a Gradle error on Windows
 			val result = GradleRunner.create()
 					.withProjectDir(rootDir)
-					.withArguments("--project-cache-dir", createTempDir(prefix = "cache").absolutePath, "check", "--stacktrace", "--info")
+					.withArguments("--project-cache-dir", createTempDir(prefix = "cache").canonicalPath, "check", "--stacktrace", "--info")
 					.withPluginClasspath()
 					.build()
 
@@ -122,7 +122,7 @@
 			// Using a custom "project-cache-dir" to avoid a Gradle error on Windows
 			val result = GradleRunner.create()
 					.withProjectDir(rootDir)
-					.withArguments("--project-cache-dir", createTempDir(prefix = "cache").absolutePath, "check", "--stacktrace", "--info")
+					.withArguments("--project-cache-dir", createTempDir(prefix = "cache").canonicalPath, "check", "--stacktrace", "--info")
 					.withPluginClasspath()
 					.build()
 
@@ -149,7 +149,7 @@
 			// Using a custom "project-cache-dir" to avoid a Gradle error on Windows
 			val result = GradleRunner.create()
 					.withProjectDir(rootDir)
-					.withArguments("--project-cache-dir", createTempDir(prefix = "cache").absolutePath, "check", "--stacktrace", "--info")
+					.withArguments("--project-cache-dir", createTempDir(prefix = "cache").canonicalPath, "check", "--stacktrace", "--info")
 					.withPluginClasspath()
 					.build()
 
@@ -174,7 +174,7 @@
 			// Using a custom "project-cache-dir" to avoid a Gradle error on Windows
 			val result = GradleRunner.create()
 					.withProjectDir(rootDir)
-					.withArguments("--project-cache-dir", createTempDir(prefix = "cache").absolutePath, "check", "--stacktrace", "--info")
+					.withArguments("--project-cache-dir", createTempDir(prefix = "cache").canonicalPath, "check", "--stacktrace", "--info")
 					.withPluginClasspath()
 					.build()
 
@@ -202,7 +202,7 @@
 			// Using a custom "project-cache-dir" to avoid a Gradle error on Windows
 			val result = GradleRunner.create()
 					.withProjectDir(rootDir)
-					.withArguments("--project-cache-dir", createTempDir(prefix = "cache").absolutePath, "check", "--stacktrace", "--info")
+					.withArguments("--project-cache-dir", createTempDir(prefix = "cache").canonicalPath, "check", "--stacktrace", "--info")
 					.withPluginClasspath()
 					.build()
 
@@ -219,7 +219,7 @@
 					|detekt {
 					| debug = true
 					| input = files(
-					|	 "${customSourceLocation.safeAbsolutePath}",
+					|	 "${customSourceLocation.canonicalPath}",
 					|	 "some/location/thatdoesnotexist"
 					| )
 					|}
@@ -231,15 +231,12 @@
 			// Using a custom "project-cache-dir" to avoid a Gradle error on Windows
 			val result = GradleRunner.create()
 					.withProjectDir(rootDir)
-					.withArguments("--project-cache-dir", createTempDir(prefix = "cache").absolutePath, "check", "--stacktrace", "--info")
-					.withPluginClasspath()
-					.build()
-
-			assertThat(result.output).contains("number of classes: 1")
-<<<<<<< HEAD
-			assertThat(result.output).contains("--input ${File(rootDir, customSourceLocation).canonicalPath}")
-=======
-			assertThat(result.output).contains("--input, ${customSourceLocation.absolutePath}")
+					.withArguments("--project-cache-dir", createTempDir(prefix = "cache").canonicalPath, "check", "--stacktrace", "--info")
+					.withPluginClasspath()
+					.build()
+
+			assertThat(result.output).contains("number of classes: 1")
+			assertThat(result.output).contains("--input ${customSourceLocation.canonicalPath}")
 			assertThat(result.task(":check")?.outcome).isEqualTo(TaskOutcome.SUCCESS)
 		}
 		it("can configure multiple input directories") {
@@ -249,8 +246,8 @@
 					|detekt {
 					| debug = true
 					| input = files(
-					|	 "${customSourceLocation.safeAbsolutePath}",
-					|	 "${otherCustomSourceLocation.safeAbsolutePath}"
+					|	 "${customSourceLocation.canonicalPath}",
+					|	 "${otherCustomSourceLocation.canonicalPath}"
 					| )
 					|}
 				"""
@@ -261,13 +258,12 @@
 			// Using a custom "project-cache-dir" to avoid a Gradle error on Windows
 			val result = GradleRunner.create()
 					.withProjectDir(rootDir)
-					.withArguments("--project-cache-dir", createTempDir(prefix = "cache").absolutePath, "check", "--stacktrace", "--info")
+					.withArguments("--project-cache-dir", createTempDir(prefix = "cache").canonicalPath, "check", "--stacktrace", "--info")
 					.withPluginClasspath()
 					.build()
 
 			assertThat(result.output).contains("number of classes: 2")
-			assertThat(result.output).contains("--input, ${customSourceLocation.absolutePath},${otherCustomSourceLocation.absolutePath}")
->>>>>>> 4c880a77
+			assertThat(result.output).contains("--input ${customSourceLocation.canonicalPath},${otherCustomSourceLocation.canonicalPath}")
 			assertThat(result.task(":check")?.outcome).isEqualTo(TaskOutcome.SUCCESS)
 		}
 		it("can configure a new custom detekt task") {
@@ -278,7 +274,7 @@
 					|	description = "Runs a failfast detekt build."
 					|
 					|	input = files("src/main/java")
-					|	config = files("${configFile.safeAbsolutePath}")
+					|	config = files("${configFile.canonicalPath}")
 					|	debug = true
 					|	reports {
 					|		xml {
@@ -295,7 +291,7 @@
 			// Using a custom "project-cache-dir" to avoid a Gradle error on Windows
 			val result = GradleRunner.create()
 					.withProjectDir(rootDir)
-					.withArguments("--project-cache-dir", createTempDir(prefix = "cache").absolutePath, "detektFailFast", "--stacktrace", "--info")
+					.withArguments("--project-cache-dir", createTempDir(prefix = "cache").canonicalPath, "detektFailFast", "--stacktrace", "--info")
 					.withPluginClasspath()
 					.build()
 
@@ -307,48 +303,4 @@
 			assertThat(File(rootDir, "build/reports/failfast.html")).exists()
 		}
 	}
-<<<<<<< HEAD
-})
-
-// build.gradle
-private fun buildFileContent(detektConfiguration: String) = """
-	|import io.gitlab.arturbosch.detekt.DetektPlugin
-	|
-	|plugins {
-	|   id "java-library"
-	|   id "io.gitlab.arturbosch.detekt"
-	|}
-	|
-	|repositories {
-	|	mavenLocal()
-	|	jcenter()
-	|}
-	|
-	|$detektConfiguration
-	""".trimMargin()
-
-// settings.gradle
-private const val settingsFileContent = """include ":custom""""
-
-// src/main/kotlin/MyClass.kt
-private val ktFileContent = """
-	|internal class MyClass
-	|
-	""".trimMargin()
-
-private fun writeFiles(root: File, detektConfiguration: String, srcDir: String = "src/main/java") {
-	File(root, "build.gradle").writeText(buildFileContent(detektConfiguration))
-	File(root, "settings.gradle").writeText(settingsFileContent)
-	File(root, srcDir).mkdirs()
-	File(root, "$srcDir/MyClass.kt").writeText(ktFileContent)
-}
-
-private fun writeConfig(root: File, failFast: Boolean = false) {
-	File(root, "config.yml").writeText("""
-		|autoCorrect: true
-		|failFast: $failFast
-		""".trimMargin())
-}
-=======
-})
->>>>>>> 4c880a77
+})