package io.gitlab.arturbosch.detekt.internal

import io.gitlab.arturbosch.detekt.Detekt
import io.gitlab.arturbosch.detekt.DetektCreateBaselineTask
import io.gitlab.arturbosch.detekt.extensions.DetektExtension
import org.gradle.api.JavaVersion
import org.gradle.api.Project
import org.gradle.api.plugins.JavaBasePlugin
import org.gradle.api.plugins.JavaPluginExtension
import org.gradle.api.tasks.TaskProvider
import org.gradle.jvm.toolchain.JavaToolchainService

internal fun Project.registerDetektTask(
    name: String,
    extension: DetektExtension,
    configuration: Detekt.() -> Unit
): TaskProvider<Detekt> =
    tasks.register(name, Detekt::class.java) {
        project.plugins.withType(JavaBasePlugin::class.java) { _ ->
            val toolchain = project.extensions.getByType(JavaPluginExtension::class.java).toolchain

            // acquire a provider that returns the launcher for the toolchain
            val service = project.extensions.getByType(JavaToolchainService::class.java)
            val defaultLauncher = service.launcherFor(toolchain)
            it.jdkHome.convention(defaultLauncher.map { launcher -> launcher.metadata.installationPath })
            it.jvmTarget.convention(
                defaultLauncher.map { launcher ->
                    JavaVersion.toVersion(launcher.metadata.languageVersion.asInt()).toString()
                }
            )
        }

<<<<<<< HEAD
        it.debugProp.convention(provider { extension.debug })
        it.parallelProp.convention(provider { extension.parallel })
        it.disableDefaultRuleSetsProp.convention(provider { extension.disableDefaultRuleSets })
        it.buildUponDefaultConfigProp.convention(provider { extension.buildUponDefaultConfig })
        it.autoCorrectProp.convention(provider { extension.autoCorrect })
        it.failOnSeverityProp.convention(provider { extension.failOnSeverity })
=======
        it.debug.convention(extension.debug)
        it.parallel.convention(extension.parallel)
        it.disableDefaultRuleSets.convention(extension.disableDefaultRuleSets)
        it.buildUponDefaultConfig.convention(extension.buildUponDefaultConfig)
        it.autoCorrect.convention(extension.autoCorrect)
>>>>>>> 2a002d67
        it.config.setFrom(provider { extension.config })
        it.ignoreFailures.convention(extension.ignoreFailures)
        it.basePath.convention(extension.basePath.map { basePath -> basePath.asFile.absolutePath })
        it.allRules.convention(extension.allRules)
        configuration(it)
    }

internal fun Project.registerCreateBaselineTask(
    name: String,
    extension: DetektExtension,
    configuration: DetektCreateBaselineTask.() -> Unit
): TaskProvider<DetektCreateBaselineTask> =
    tasks.register(name, DetektCreateBaselineTask::class.java) {
        project.plugins.withType(JavaBasePlugin::class.java) { _ ->
            val toolchain = project.extensions.getByType(JavaPluginExtension::class.java).toolchain

            // acquire a provider that returns the launcher for the toolchain
            val service = project.extensions.getByType(JavaToolchainService::class.java)
            val defaultLauncher = service.launcherFor(toolchain)
            it.jdkHome.convention(defaultLauncher.map { launcher -> launcher.metadata.installationPath })
            it.jvmTarget.convention(
                defaultLauncher.map { launcher ->
                    JavaVersion.toVersion(launcher.metadata.languageVersion.asInt()).toString()
                }
            )
        }

        it.config.setFrom(project.provider { extension.config })
        it.debug.convention(extension.debug)
        it.parallel.convention(extension.parallel)
        it.disableDefaultRuleSets.convention(extension.disableDefaultRuleSets)
        it.buildUponDefaultConfig.convention(extension.buildUponDefaultConfig)
        it.autoCorrect.convention(extension.autoCorrect)
        it.basePath.convention(extension.basePath.map { basePath -> basePath.asFile.absolutePath })
        it.allRules.convention(extension.allRules)
        configuration(it)
    }<|MERGE_RESOLUTION|>--- conflicted
+++ resolved
@@ -30,20 +30,12 @@
             )
         }
 
-<<<<<<< HEAD
-        it.debugProp.convention(provider { extension.debug })
-        it.parallelProp.convention(provider { extension.parallel })
-        it.disableDefaultRuleSetsProp.convention(provider { extension.disableDefaultRuleSets })
-        it.buildUponDefaultConfigProp.convention(provider { extension.buildUponDefaultConfig })
-        it.autoCorrectProp.convention(provider { extension.autoCorrect })
-        it.failOnSeverityProp.convention(provider { extension.failOnSeverity })
-=======
         it.debug.convention(extension.debug)
         it.parallel.convention(extension.parallel)
         it.disableDefaultRuleSets.convention(extension.disableDefaultRuleSets)
         it.buildUponDefaultConfig.convention(extension.buildUponDefaultConfig)
         it.autoCorrect.convention(extension.autoCorrect)
->>>>>>> 2a002d67
+        it.failOnSeverity.convention(extension.failOnSeverity)
         it.config.setFrom(provider { extension.config })
         it.ignoreFailures.convention(extension.ignoreFailures)
         it.basePath.convention(extension.basePath.map { basePath -> basePath.asFile.absolutePath })
