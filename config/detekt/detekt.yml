config:
  # is automatically ignored when custom-checks.jar is on the classpath
  # however other CI checks use the argsfile where our plugin is not applied
  # we need to care take of this by explicitly allowing this properties
  excludes: 'custom-checks.*'

custom-checks:
  active: true
  SpekTestDiscovery:
    active: true
    includes: ['**/test/**/*Spec.kt']

comments:
  CommentOverPrivateProperty:
    active: true
  UndocumentedPublicClass:
    active: true
    excludes: ['**/*.kt']
    includes: ['**/detekt-api/src/main/**/api/*.kt']
  UndocumentedPublicFunction:
    active: true
    excludes: ['**/*.kt']
    includes: ['**/detekt-api/src/main/**/api/*.kt']

complexity:
  StringLiteralDuplication:
    active: true
    excludes: ['**/test/**', '**/*Test.kt', '**/*Spec.kt']
    threshold: 5
    ignoreAnnotation: true
    excludeStringsWithLessThan5Characters: true
    ignoreStringsRegex: '$^'
  ComplexInterface:
    active: true
    threshold: 10
    includeStaticDeclarations: false
    includePrivateDeclarations: false
  ComplexMethod:
    active: true
    ignoreSingleWhenExpression: true
  LargeClass:
    active: true
    excludes: ['**/test/**', '**/*.Test.kt', '**/*.Spec.kt']
  MethodOverloading:
    active: true

coroutines:
  active: true
  GlobalCoroutineUsage:
    active: true
  RedundantSuspendModifier:
    active: true
  SleepInsteadOfDelay:
    active: true
  SuspendFunWithFlowReturnType:
    active: true

exceptions:
  NotImplementedDeclaration:
    active: true
  InstanceOfCheckForException:
    active: true
  RethrowCaughtException:
    active: true
  ReturnFromFinally:
    active: true
  ThrowingExceptionFromFinally:
    active: true
  ThrowingExceptionsWithoutMessageOrCause:
    active: true
  ThrowingNewInstanceOfSameException:
    active: true

formatting:
  active: true
  android: false
  autoCorrect: true
  AnnotationSpacing:
    active: true
  EnumEntryNameCase:
    active: true
  ImportOrdering:
    active: true
  Indentation:
    active: true
  MaximumLineLength:
    active: false
  NoEmptyFirstLineInMethodBlock:
    active: true
  ParameterListWrapping:
    active: false
  SpacingAroundAngleBrackets:
    active: true
  SpacingAroundDoubleColon:
    active: true
  SpacingAroundUnaryOperator:
    active: true
  SpacingBetweenDeclarationsWithAnnotations:
    active: true
  SpacingBetweenDeclarationsWithComments:
    active: true

naming:
  InvalidPackageDeclaration:
    active: true
    excludes: ['**/buildSrc/**/*.kt', '**/*.kts']
  NoNameShadowing:
    active: true
  NonBooleanPropertyPrefixedWithIs:
    active: true
  VariableMaxLength:
    active: true
  VariableMinLength:
    active: true

potential-bugs:
  UnsafeCast:
    active: true
    excludes: ['**/test/**', '**/*.Test.kt', '**/*.Spec.kt']
  UselessPostfixExpression:
    active: true
  IgnoredReturnValue:
    active: true

style:
  ClassOrdering:
    active: true
  CollapsibleIfStatements:
    active: true
  DestructuringDeclarationWithTooManyEntries:
    active: true
  EqualsOnSignatureLine:
    active: true
  ExplicitCollectionElementAccessMethod:
    active: true
  ExplicitItLambdaParameter:
    active: true
  ForbiddenComment:
    active: true
    values:
      - 'TODO:'
      - 'FIXME:'
      - 'STOPSHIP:'
      - '@author'
      - '@requiresTypeResolution'
    excludes: ['**/detekt-rules-style/**/ForbiddenComment.kt']
  ForbiddenVoid:
    active: true
  LibraryCodeMustSpecifyReturnType:
    active: true
    excludes: ['**/*.kt']
    includes: ['**/detekt-api/src/main/**/api/*.kt']
  MagicNumber:
    excludes: [ '**/test/**', '**/*Test.kt', '**/*Spec.kt' ]
    ignorePropertyDeclaration: true
    ignoreAnnotation: true
    ignoreEnums: true
    ignoreNumbers:
      - '-1'
      - '0'
      - '1'
      - '2'
      - '100'
      - '1000'
  MandatoryBracesLoops:
    active: true
  MaxLineLength:
    active: true
    excludes: ['**/test/**', '**/*Test.kt', '**/*Spec.kt']
    excludeCommentStatements: true
  NestedClassesVisibility:
    active: true
  ObjectLiteralToLambda:
    active: true
  RedundantExplicitType:
    active: true
  RedundantHigherOrderMapUsage:
    active: true
  RedundantVisibilityModifierRule:
    active: true
  ReturnCount:
    active: true
    excludeGuardClauses: true
  SpacingBetweenPackageAndImports:
    active: true
  TrailingWhitespace:
    active: true
  UnderscoresInNumericLiterals:
    active: true
  UnnecessaryAnnotationUseSiteTarget:
    active: true
  UnnecessaryFilter:
    active: true
  UntilInsteadOfRangeTo:
    active: true
  UnusedImports:
    active: true
  UnusedPrivateMember:
    active: true
    allowedNames: '(_|ignored|expected)'
  UseCheckOrError:
    active: true
  UseEmptyCounterpart:
    active: true
<<<<<<< HEAD
  UseOrEmpty:
=======
  UseIfEmptyOrIfBlank:
    active: true
  UseIsNullOrEmpty:
    active: true
  UseRequire:
    active: true
  UseRequireNotNull:
>>>>>>> 53371a29
    active: true<|MERGE_RESOLUTION|>--- conflicted
+++ resolved
@@ -202,15 +202,13 @@
     active: true
   UseEmptyCounterpart:
     active: true
-<<<<<<< HEAD
+  UseIfEmptyOrIfBlank:
+    active: true
+  UseIsNullOrEmpty:
+    active: true
   UseOrEmpty:
-=======
-  UseIfEmptyOrIfBlank:
-    active: true
-  UseIsNullOrEmpty:
     active: true
   UseRequire:
     active: true
   UseRequireNotNull:
->>>>>>> 53371a29
     active: true