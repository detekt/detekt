--- conflicted
+++ resolved
@@ -95,11 +95,9 @@
     active: true
   StringTemplateIndent:
     active: false
-<<<<<<< HEAD
+  TrailingCommaOnCallSite:
+    active: false
   TrailingCommaOnDeclarationSite:
-=======
-  TrailingCommaOnCallSite:
->>>>>>> ffddf4ba
     active: false
   ValueArgumentComment:
     active: false
