--- conflicted
+++ resolved
@@ -187,7 +187,8 @@
     allowedNames: '(_|ignored|expected)'
   UseCheckOrError:
     active: true
-<<<<<<< HEAD
+  UseEmptyCounterpart:
+    active: true
   UseIfEmptyOrIfBlank:
     active: true
   UseIsNullOrEmpty:
@@ -195,7 +196,4 @@
   UseRequire:
     active: true
   UseRequireNotNull:
-=======
-  UseEmptyCounterpart:
->>>>>>> 3710da1a
     active: true