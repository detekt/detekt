package io.gitlab.arturbosch.detekt.rules.style

import io.gitlab.arturbosch.detekt.api.Config
import io.gitlab.arturbosch.detekt.rules.KotlinCoreEnvironmentTest
import io.gitlab.arturbosch.detekt.test.compileAndLintWithContext
import io.gitlab.arturbosch.detekt.test.lintWithContext
import org.assertj.core.api.Assertions.assertThat
import org.jetbrains.kotlin.cli.jvm.compiler.KotlinCoreEnvironment
import org.junit.jupiter.api.DisplayName
import org.junit.jupiter.api.Nested
import org.junit.jupiter.api.Test

class ExplicitCollectionElementAccessMethodSpec {
    val subject = ExplicitCollectionElementAccessMethod(Config.empty)

    @Nested
    @KotlinCoreEnvironmentTest
    inner class WithDefaultSources(val env: KotlinCoreEnvironment) {
        @Nested
        inner class `Kotlin map` {

            @Test
            fun `reports map element access with get method`() {
                val code = """
                    fun f() {
                        val map = mapOf<String, String>() 
                        val value = map.get("key") 
                    }
                """
                assertThat(subject.compileAndLintWithContext(env, code)).hasSize(1)
            }

            @Test
            fun `does not report safe map element access`() {
                val code = """
                    fun f() {
                        val map = mapOf<String, String>() 
                        val value = map?.get("key") 
                    }
                """
                assertThat(subject.compileAndLintWithContext(env, code)).isEmpty()
            }

            @Test
            fun `reports map set method usage with unused return value`() {
                val code = """
                    fun f() {
                        val map = mutableMapOf<String, String>() 
                        map.set("key", "value") 
                    }
                """
                assertThat(subject.compileAndLintWithContext(env, code)).hasSize(1)
            }

            @Test
            fun `reports map put method usage with unused return value`() {
                val code = """
                    fun f() {
                        val map = mutableMapOf<String, String>()
                        map.put("key", "val") 
                    }
                """
                assertThat(subject.compileAndLintWithContext(env, code)).hasSize(1)
            }

            @Test
            fun `does not report map put method usage with variable assignment`() {
                val code = """
                    fun f() {
                        val map = mutableMapOf<String, String>() 
                        val oldValue = map.put("key", "val") 
                    }
                """
                assertThat(subject.compileAndLintWithContext(env, code)).isEmpty()
            }

            @Test
            fun `does not report map put method with used return value`() {
                val code = """
                    fun f(): Boolean {
                        val map = mutableMapOf<String, String>()
                        return map.put("key", "val") == null
                    }
                """
                assertThat(subject.compileAndLintWithContext(env, code)).isEmpty()
            }

            @Test
            fun `reports map element access with get method of non-abstract map`() {
                val code = """
                    fun f() {
                        val map = hashMapOf<String, String>() 
                        val value = map.get("key") 
                    }
                """
                assertThat(subject.compileAndLintWithContext(env, code)).hasSize(1)
            }

            @Test
            fun `reports map element insert with put method of non-abstract map`() {
                val code = """
                    fun f() {
                        val map = hashMapOf<String, String>() 
                        map.put("key", "value") 
                    }
                """
                assertThat(subject.compileAndLintWithContext(env, code)).hasSize(1)
            }

            @Test
            @DisplayName("does not report map access with []")
            fun noReportMapAccessWithBrackets() {
                val code = """
                    fun f() {
                        val map = mapOf<String, String>()
                        val value = map["key"] 
                    }
                """
                assertThat(subject.compileAndLintWithContext(env, code)).isEmpty()
            }

            @Test
            @DisplayName("does not report map insert with []")
            fun noReportMapInsertWithBrackets() {
                val code = """
                    fun f() {
                        val map = mutableMapOf<String, String>()
                        map["key"] = "value" 
                    }
                """
                assertThat(subject.compileAndLintWithContext(env, code)).isEmpty()
            }

            @Test
            fun `reports map element access with get method from map in a chain`() {
                val code = """
                    fun f() {
                        val map = mapOf<String, String>()
                        val value = listOf("1", "2").associateBy { it }.get("1")
                    }
                """
                assertThat(subject.compileAndLintWithContext(env, code)).hasSize(1)
            }

            @Test
            fun `reports map element access with get method from non-abstract map`() {
                val code = """
                    fun f() {
                        val map = linkedMapOf<String, String>()
                        val value = map.get("key") 
                    }
                """
                assertThat(subject.compileAndLintWithContext(env, code)).hasSize(1)
            }

            @Test
            fun `does not report calls on implicit receiver`() {
                val code = """
                fun f() {
                    val map = mapOf<String, Int>()
                    with(map) { get("a") }
                }
                """
                assertThat(subject.compileAndLintWithContext(env, code)).hasSize(0)
            }
        }

        @Nested
        inner class `Kotlin list` {
            @Test
            fun `reports list element access with get method`() {
                val code = """
                    fun f() {
                        val list = listOf<String>() 
                        val value = list.get(0) 
                    }
                """
                assertThat(subject.compileAndLintWithContext(env, code)).hasSize(1)
            }

            @Test
            fun `reports mutable list element access with get method`() {
                val code = """
                    fun f() {
                        val list = mutableListOf<String>()
                        val value = list.get(0) 
                    }
                """
                assertThat(subject.compileAndLintWithContext(env, code)).hasSize(1)
            }

            @Test
            @DisplayName("does not report element access with []")
            fun noReportElementAccessWithBrackets() {
                val code = """
                    fun f() {
                        val list = listOf<String>() 
                        val value = list[0] 
                    }
                """
                assertThat(subject.compileAndLintWithContext(env, code)).isEmpty()
            }

            @Test
            fun `reports element access with get method of non-abstract list`() {
                val code = """
                    fun f() {
                        val list = arrayListOf<String>() 
                        val value = list.get(0) 
                    }
                """
                assertThat(subject.compileAndLintWithContext(env, code)).hasSize(1)
            }

            @Test
            fun `does not report calls on implicit receiver`() {
                val code = """
                fun f() {
                    val list = listOf<String>()
                    val value = with(list) { get(0) }
                }
                """
                assertThat(subject.compileAndLintWithContext(env, code)).hasSize(0)
            }
        }

        @Nested
        inner class `Java map` {

            @Test
            fun `reports map element access with get method`() {
                val code = """
                    fun f() {
                        val map = java.util.HashMap<String, String>() 
                        val value = map.get("key") 
                    }
                """
                assertThat(subject.compileAndLintWithContext(env, code)).hasSize(1)
            }

            @Test
            fun `reports map set method usage with unused return value`() {
                val code = """
                    fun f() {
                        val map = java.util.HashMap<String, String>() 
                        map.set("key", "val") 
                    }
                """
                assertThat(subject.compileAndLintWithContext(env, code)).hasSize(1)
            }

            @Test
            fun `reports map put method usage with unused return value`() {
                val code = """
                    fun f() {
                        val map = java.util.HashMap<String, String>() 
                        map.put("key", "val") 
                    }
                """
                assertThat(subject.compileAndLintWithContext(env, code)).hasSize(1)
            }

            @Test
            @DisplayName("does not report map access with []")
            fun noReportMapAccessWithBrackets() {
                val code = """
                    fun f() {
                        val map = java.util.HashMap<String, String>() 
                        val value = map["key"] 
                    }
                """
                assertThat(subject.compileAndLintWithContext(env, code)).isEmpty()
            }

            @Test
            @DisplayName("does not report map insert with []")
            fun noReportMapInsertWithBrackets() {
                val code = """
                    fun f() {
                        val map = java.util.HashMap<String, String>() 
                        map["key"] = "value" 
                    }
                """
                assertThat(subject.compileAndLintWithContext(env, code)).isEmpty()
            }

            @Test
            fun `reports map element access with get method from map in a chain`() {
                val code = """
                    fun f() {
                        val map = java.util.HashMap<String, String>() 
                        val value = listOf("1", "2").associateBy { it }.get("1") 
                    }
                """
                assertThat(subject.compileAndLintWithContext(env, code)).hasSize(1)
            }
        }

        @Nested
        inner class `custom operators` {

            @Test
            fun `reports custom get operator`() {
                val code = """
                    class Custom { operator fun get(i: Int) = 42 }
                    fun f() {
                        val custom = Custom()
                        val value = custom.get(0)
                    }
                """
                assertThat(subject.compileAndLintWithContext(env, code)).hasSize(1)
            }

            @Test
            fun `does not report non-operator get method`() {
                val code = """
                    class Custom { fun get(i: Int) = 42 }
                    fun f() {
                        val custom = Custom()
                        val value = custom.get(0)
                    }
                """
                assertThat(subject.compileAndLintWithContext(env, code)).isEmpty()
            }

            @Test
            fun `reports custom set operator with unused return value`() {
                val code = """
                    class Custom { operator fun set(key: String, value: String) {} }
                    fun f() {
                        val custom = Custom()
                        custom.set("key", "value")
                    }
                """
                assertThat(subject.compileAndLintWithContext(env, code)).hasSize(1)
            }

            @Test
            fun `does not report non-operator set method`() {
                val code = """
                    class Custom { fun set(key: String, value: String) {} }
                    fun f() {
                        val custom = Custom()
                        custom.set("key", "value")
                    }
                """
                assertThat(subject.compileAndLintWithContext(env, code)).isEmpty()
            }
        }

        @Nested
        inner class `Java list` {

            @Test
            fun `reports list element access with get method`() {
                val code = """
                    fun f() {
                        val list = java.util.ArrayList<String>() 
                        val value = list.get(0) 
                    }
                """
                assertThat(subject.compileAndLintWithContext(env, code)).hasSize(1)
            }

            @Test
            @DisplayName("does not report element access with []")
            fun noReportElementAccessWithBrackets() {
                val code = """
                    fun f() {
                        val list = java.util.ArrayList<String>() 
                        val value = list[0] 
                    }
                """
                assertThat(subject.compileAndLintWithContext(env, code)).isEmpty()
            }
        }

        @Nested
        inner class `edge cases` {

            @Test
            fun `does not crash for getter`() {
                val code = """
                class A {
                    val i: Int get() = 1 + 2
                    val c: Char? get() = "".first() ?: throw IllegalArgumentException("getter")
                }
                """
                assertThat(subject.compileAndLintWithContext(env, code)).isEmpty()
            }

            @Test
            fun `does not crash for fluent api`() {
                val code = """
                val string = ""
                    .toString()
                """
                assertThat(subject.compileAndLintWithContext(env, code)).isEmpty()
            }

            @Test
            fun `does not report for unresolvable code`() {
                val code = """
                 fun f() {
                    val unknownType = UnknownType()
                    val value = unknownType.put("answer", 42)
                 }
                """
                assertThat(subject.lintWithContext(env, code)).isEmpty()
            }

            @Test
            fun `does not report for put functions without caller`() {
                val code = """
                fun put() { }
                fun f() {
                    put()
                }
                """
                assertThat(subject.compileAndLintWithContext(env, code)).isEmpty()
            }
        }
    }

    @Nested
    @KotlinCoreEnvironmentTest(additionalJavaSourcePaths = ["java"])
    inner class WithAdditionalJavaSources(val env: KotlinCoreEnvironment) {

<<<<<<< HEAD
        @Test
        fun `does not report if the function has 3 or more arguments and it's defined in java - #4288`() {
            val code = """
=======
            @Test
            fun `reports setter from java with 2 or less parameters`() {
                // this test case ensures that the test environment are set up correctly.
                val code = """
                    import com.example.fromjava.Rect
    
                    fun foo() {
                        val rect = Rect()
                        rect.set(0, 1)
                    }
                """
                assertThat(subject.lintWithContext(customEnv, code)).hasSize(1)
            }

            @Test
            fun `does not report if the function has 3 or more arguments and it's defined in java - #4288`() {
                val code = """
>>>>>>> d74149f5
                    import com.example.fromjava.Rect
    
                    fun foo() {
                        val rect = Rect()
                        rect.set(0, 1, 2)
                    }
            """
            assertThat(subject.compileAndLintWithContext(env, code)).isEmpty()
        }
    }
}<|MERGE_RESOLUTION|>--- conflicted
+++ resolved
@@ -426,11 +426,6 @@
     @KotlinCoreEnvironmentTest(additionalJavaSourcePaths = ["java"])
     inner class WithAdditionalJavaSources(val env: KotlinCoreEnvironment) {
 
-<<<<<<< HEAD
-        @Test
-        fun `does not report if the function has 3 or more arguments and it's defined in java - #4288`() {
-            val code = """
-=======
             @Test
             fun `reports setter from java with 2 or less parameters`() {
                 // this test case ensures that the test environment are set up correctly.
@@ -442,13 +437,12 @@
                         rect.set(0, 1)
                     }
                 """
-                assertThat(subject.lintWithContext(customEnv, code)).hasSize(1)
+                assertThat(subject.lintWithContext(env, code)).hasSize(1)
             }
 
             @Test
             fun `does not report if the function has 3 or more arguments and it's defined in java - #4288`() {
                 val code = """
->>>>>>> d74149f5
                     import com.example.fromjava.Rect
     
                     fun foo() {
