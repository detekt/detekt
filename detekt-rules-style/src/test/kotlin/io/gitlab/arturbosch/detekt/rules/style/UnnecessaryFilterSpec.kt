package io.gitlab.arturbosch.detekt.rules.style

import io.gitlab.arturbosch.detekt.rules.KotlinCoreEnvironmentTest
import io.gitlab.arturbosch.detekt.test.assertThat
import io.gitlab.arturbosch.detekt.test.compileAndLintWithContext
import org.jetbrains.kotlin.cli.jvm.compiler.KotlinCoreEnvironment
import org.junit.jupiter.api.DisplayName
import org.junit.jupiter.api.Nested
import org.junit.jupiter.api.Test

@KotlinCoreEnvironmentTest
class UnnecessaryFilterSpec(val env: KotlinCoreEnvironment) {
    val subject = UnnecessaryFilter()

    @Nested
    inner class UnnecessaryFilterTest {
        @Test
        fun `Filter with size`() {
            val code = """
                val x = listOf(1, 2, 3)
                    .filter { it > 1 }
                    .size
            """.trimIndent()

            val findings = subject.compileAndLintWithContext(env, code)
            assertThat(findings).hasSize(1)
            assertThat(findings[0]).hasMessage("'filter { it > 1 }' can be replaced by 'count { it > 1 }'")
        }

        @Test
        fun `Filter with count`() {
            val code = """
                val x = listOf(1, 2, 3).filter { it > 1 }.count()
                val y = sequenceOf(1, 2, 3).filter { it > 2 }.count()
                val z = "abc".filter { it > 'a' }.count()
            """.trimIndent()

            val findings = subject.compileAndLintWithContext(env, code)
            assertThat(findings).hasSize(3)
        }

        @Test
<<<<<<< HEAD
        fun `Filter with isEmpty`() {
=======
        fun `Filter with return and count`() {
            val code = """
                fun test(list: List<Int>): Int {
                    val x = list.map { it + 1 }.filter { it > 2 }
                    return x.count()
                }
            """.trimIndent()

            val findings = subject.compileAndLintWithContext(env, code)
            assertThat(findings).hasSize(1)
            assertThat(findings[0]).hasMessage("'filter { it > 2 }' can be replaced by 'count { it > 2 }'")
        }

        @Test
        fun `Filter with assignment and count`() {
            val code = """
                fun test(list: List<Int>): Int {
                    val x = list.map { it + 1 }.filter { it > 2 }
                    val count = x.count()
                    return count + 3
                }
            """.trimIndent()

            val findings = subject.compileAndLintWithContext(env, code)
            assertThat(findings).hasSize(1)
            assertThat(findings[0]).hasMessage("'filter { it > 2 }' can be replaced by 'count { it > 2 }'")
        }

        @Test
        fun `Sequence with count`() {
>>>>>>> 364a6515
            val code = """
                val x = listOf(1, 2, 3).filter { it > 2 }.isEmpty()
                val y = "abc".filter { it > 'a' }.isEmpty()
            """.trimIndent()

            val findings = subject.compileAndLintWithContext(env, code)
            assertThat(findings).hasSize(2)
            assertThat(findings[0]).hasMessage("'filter { it > 2 }' can be replaced by 'none { it > 2 }'")
            assertThat(findings[1]).hasMessage("'filter { it > 'a' }' can be replaced by 'none { it > 'a' }'")
        }

        @Test
        fun `Filter with isNotEmpty`() {
            val code = """
                val x = listOf(1, 2, 3).filter { it > 2 }.isNotEmpty()
                val y = "abc".filter { it > 'a' }.isNotEmpty()
            """.trimIndent()

            val findings = subject.compileAndLintWithContext(env, code)
<<<<<<< HEAD
            assertThat(findings).hasSize(2)
            assertThat(findings[0]).hasMessage("'filter { it > 2 }' can be replaced by 'any { it > 2 }'")
            assertThat(findings[1]).hasMessage("'filter { it > 'a' }' can be replaced by 'any { it > 'a' }'")
=======
            assertThat(findings).hasSize(1)
            assertThat(findings[0]).hasMessage("'filter { it > 2 }' can be replaced by 'none { it > 2 }'")
>>>>>>> 364a6515
        }

        @Test
        fun `Filter with any`() {
            val code = """
                val x = listOf(1, 2, 3).filter { it > 1 }.any()
                val y = sequenceOf(1, 2, 3).filter { it > 2 }.any()
                val z = "abc".filter { it > 'a' }.any()
            """.trimIndent()
            val findings = subject.compileAndLintWithContext(env, code)
            assertThat(findings).hasSize(3)
        }

        @Test
        fun `Filter with none`() {
            val code = """
                val x = listOf(1, 2, 3).filter { it > 1 }.none()
                val y = sequenceOf(1, 2, 3).filter { it > 2 }.none()
                val z = "abc".filter { it > 'a' }.none()
            """.trimIndent()
            val findings = subject.compileAndLintWithContext(env, code)
<<<<<<< HEAD
            assertThat(findings).hasSize(3)
        }

        @Test
        fun `Filter with first`() {
            val code = """
                val x = listOf(1, 2, 3).filter { it > 1 }.first()
                val y = sequenceOf(1, 2, 3).filter { it > 2 }.first()
                val z = "abc".filter { it > 'a' }.first()
            """.trimIndent()
            val findings = subject.compileAndLintWithContext(env, code)
            assertThat(findings).hasSize(3)
        }

        @Test
        fun `Filter with firstOrNull`() {
            val code = """
                val x = listOf(1, 2, 3).filter { it > 1 }.firstOrNull()
                val y = sequenceOf(1, 2, 3).filter { it > 2 }.firstOrNull()
                val z = "abc".filter { it > 'a' }.firstOrNull()
            """.trimIndent()
            val findings = subject.compileAndLintWithContext(env, code)
            assertThat(findings).hasSize(3)
        }

        @Test
        fun `Filter with last`() {
            val code = """
                val x = listOf(1, 2, 3).filter { it > 1 }.last()
                val y = sequenceOf(1, 2, 3).filter { it > 2 }.last()
                val z = "abc".filter { it > 'a' }.last()
            """.trimIndent()
            val findings = subject.compileAndLintWithContext(env, code)
            assertThat(findings).hasSize(3)
        }

        @Test
        fun `Filter with lastOrNull`() {
            val code = """
                val x = listOf(1, 2, 3).filter { it > 1 }.lastOrNull()
                val y = sequenceOf(1, 2, 3).filter { it > 2 }.lastOrNull()
                val z = "abc".filter { it > 'a' }.lastOrNull()
            """.trimIndent()
            val findings = subject.compileAndLintWithContext(env, code)
            assertThat(findings).hasSize(3)
        }

        @Test
        fun `Filter with single`() {
            val code = """
                val x = listOf(1, 2, 3).filter { it > 1 }.single()
                val y = sequenceOf(1, 2, 3).filter { it > 2 }.single()
                val z = "abc".filter { it > 'a' }.single()
            """.trimIndent()
            val findings = subject.compileAndLintWithContext(env, code)
            assertThat(findings).hasSize(3)
        }

        @Test
        fun `Filter with singleOrNull`() {
            val code = """
                val x = listOf(1, 2, 3).filter { it > 1 }.singleOrNull()
                val y = sequenceOf(1, 2, 3).filter { it > 2 }.singleOrNull()
                val z = "abc".filter { it > 'a' }.singleOrNull()
            """.trimIndent()
            val findings = subject.compileAndLintWithContext(env, code)
            assertThat(findings).hasSize(3)
=======
            assertThat(findings).hasSize(1)
            assertThat(findings[0]).hasMessage("'filter { it > 2 }' can be replaced by 'any { it > 2 }'")
>>>>>>> 364a6515
        }
    }

    @Nested
    inner class `Correct filter` {
        @Test
        fun `Not stdlib count list function`() {
            val code = """
                fun <T> List<T>.count() : Any{
                    return Any()
                }
                
                val x = listOf<Int>().count()
                val y = listOf<Int>().filter { it > 0 }.count()
            """.trimIndent()

            val findings = subject.compileAndLintWithContext(env, code)
            assertThat(findings).isEmpty()
        }

        @Test
        fun `Not stdlib count sequences function`() {
            val code = """
                fun <T> Sequence<T>.count() : Any{
                    return Any()
                }
                
                val x = listOf<Int>().asSequence().count()
                val y = listOf<Int>().asSequence().filter { it > 0 }.count()
            """.trimIndent()

            val findings = subject.compileAndLintWithContext(env, code)
            assertThat(findings).isEmpty()
        }

        @Test
        fun `Not stdlib filter function`() {
            val code = """
                fun filter() : List<Any>{
                    return emptyList()
                }
                
                val x = filter().size
            """.trimIndent()

            val findings = subject.compileAndLintWithContext(env, code)
            assertThat(findings).isEmpty()
        }

        @Test
        fun `Filter with count`() {
            val code = """
                val x = listOf(1, 2, 3)
                    .count { it > 2 }
            """.trimIndent()

            val findings = subject.compileAndLintWithContext(env, code)
            assertThat(findings).isEmpty()
        }

        @Test
        fun `Filter with assignment and count`() {
            val code = """
                fun test(list: List<Int>): Int {
                    val x = list.map { it + 1 }.filter { it > 2 }
                    foo(x)
                    val count = x.count()
                    return count + 3
                }
                fun foo(list: List<Int>) {}
            """.trimIndent()

            val findings = subject.compileAndLintWithContext(env, code)
            assertThat(findings).isEmpty()
        }

        @Test
        fun `None item`() {
            val code = """
                val x = listOf(1, 2, 3)
                    .none { it > 2 }
            """.trimIndent()

            val findings = subject.compileAndLintWithContext(env, code)
            assertThat(findings).isEmpty()
        }

        @Test
        fun `Any item`() {
            val code = """
                val x = listOf(1, 2, 3)
                    .any { it > 2 }
            """.trimIndent()

            val findings = subject.compileAndLintWithContext(env, code)
            assertThat(findings).isEmpty()
        }

        @Test
        fun `Sequence with count`() {
            val code = """
                val x = listOf(1, 2, 3)
                    .asSequence()
                    .map { it * 2 }
                    .count { it > 1 }
            """.trimIndent()

            val findings = subject.compileAndLintWithContext(env, code)
            assertThat(findings).isEmpty()
        }

        // https://github.com/detekt/detekt/issues/3541#issuecomment-815136831
        @Test
        fun `Size in another statement`() {
            val code = """
                fun foo() {
                    val strings = listOf("abc", "cde", "ader")
                    val filteredStrings = strings.filter { "a" in it }
                    filteredStrings.forEach { println(it) }
                    if (filteredStrings.size > 2) {
                        println("more than two")
                    }
                }
            """.trimIndent()
            val findings = subject.compileAndLintWithContext(env, code)
            assertThat(findings).isEmpty()
        }

        // https://github.com/detekt/detekt/issues/3541
        @Test
        @DisplayName("Size/isEmpty()/isNotEmpty() in another statement")
        fun filterUsedInOtherStatement() {
            val code = """
                fun test(queryParts: List<String>, a: List<String>, b: List<String>, c: List<String>) {
                    val dbQueryParts = queryParts.filter { it.length > 1 }.take(3)
                    a.size
                    b.isEmpty()
                    c.isNotEmpty()
                }
            """.trimIndent()
            val findings = subject.compileAndLintWithContext(env, code)
            assertThat(findings).isEmpty()
        }
    }
}<|MERGE_RESOLUTION|>--- conflicted
+++ resolved
@@ -40,9 +40,6 @@
         }
 
         @Test
-<<<<<<< HEAD
-        fun `Filter with isEmpty`() {
-=======
         fun `Filter with return and count`() {
             val code = """
                 fun test(list: List<Int>): Int {
@@ -72,8 +69,7 @@
         }
 
         @Test
-        fun `Sequence with count`() {
->>>>>>> 364a6515
+        fun `Filter with isEmpty`() {
             val code = """
                 val x = listOf(1, 2, 3).filter { it > 2 }.isEmpty()
                 val y = "abc".filter { it > 'a' }.isEmpty()
@@ -93,14 +89,9 @@
             """.trimIndent()
 
             val findings = subject.compileAndLintWithContext(env, code)
-<<<<<<< HEAD
             assertThat(findings).hasSize(2)
             assertThat(findings[0]).hasMessage("'filter { it > 2 }' can be replaced by 'any { it > 2 }'")
             assertThat(findings[1]).hasMessage("'filter { it > 'a' }' can be replaced by 'any { it > 'a' }'")
-=======
-            assertThat(findings).hasSize(1)
-            assertThat(findings[0]).hasMessage("'filter { it > 2 }' can be replaced by 'none { it > 2 }'")
->>>>>>> 364a6515
         }
 
         @Test
@@ -122,7 +113,6 @@
                 val z = "abc".filter { it > 'a' }.none()
             """.trimIndent()
             val findings = subject.compileAndLintWithContext(env, code)
-<<<<<<< HEAD
             assertThat(findings).hasSize(3)
         }
 
@@ -190,10 +180,6 @@
             """.trimIndent()
             val findings = subject.compileAndLintWithContext(env, code)
             assertThat(findings).hasSize(3)
-=======
-            assertThat(findings).hasSize(1)
-            assertThat(findings[0]).hasMessage("'filter { it > 2 }' can be replaced by 'any { it > 2 }'")
->>>>>>> 364a6515
         }
     }
 
