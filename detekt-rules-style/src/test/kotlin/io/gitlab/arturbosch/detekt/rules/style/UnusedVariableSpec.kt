package io.gitlab.arturbosch.detekt.rules.style

import io.gitlab.arturbosch.detekt.api.Config
import io.gitlab.arturbosch.detekt.api.SourceLocation
import io.gitlab.arturbosch.detekt.rules.KotlinCoreEnvironmentTest
import io.gitlab.arturbosch.detekt.test.assertThat
import io.gitlab.arturbosch.detekt.test.compileAndLintWithContext
import io.gitlab.arturbosch.detekt.test.lintWithContext
import org.jetbrains.kotlin.cli.jvm.compiler.KotlinCoreEnvironment
import org.junit.jupiter.api.Nested
import org.junit.jupiter.api.Test

@KotlinCoreEnvironmentTest
@Suppress("unused")
class UnusedVariableSpec(val env: KotlinCoreEnvironment) {
    val subject = UnusedVariable(Config.empty)

    @Nested
    inner class `ignored list` {

        @Test
        fun `not report ignored variables in function scope`() {
            val code = """
                fun test(){
                    val _ = 1 // ignored
                    val foo = 2 // not ignored
                    val ignored = 3 // ignored   
                }
            """.trimIndent()

            assertThat(subject.lintWithContext(env, code))
                .hasSize(1)
        }
    }

    @Nested
    inner class `error messages` {
        @Test
        fun `are specific for local variables`() {
            val code = """
                fun foo() { val unused = 1 }
            """.trimIndent()

            val lint = subject.lintWithContext(env, code)

            assertThat(lint.first())
                .hasMessage("Variable `unused` is unused.")
        }
    }

    @Nested
<<<<<<< HEAD
=======
    inner class `top level variables` {

        @Test
        fun `not report top level public variables`() {
            val code = """
                val notUsedTopLevelVal = 1
                fun using() {
                  println("foo")
                }
            """.trimIndent()

            assertThat(subject.lintWithContext(env, code))
                .isEmpty()
        }

        @Test
        fun `reports top level variables if they are unused`() {
            val code = """
                private val usedTopLevelVal = 1
                private const val unusedTopLevelConst = 1
                private val unusedTopLevelVal = usedTopLevelVal
            """.trimIndent()
            assertThat(subject.lintWithContext(env, code))
                .hasSize(2)
                .hasStartSourceLocations(
                    SourceLocation(2, 19),
                    SourceLocation(3, 13),
                )
        }

        @Test
        fun `not report when top level variables are used in function`() {
            val code = """
                private val usedTopLevelVal = 1
                fun using() {
                  println(usedTopLevelVal)
                }
            """.trimIndent()

            assertThat(subject.lintWithContext(env, code))
                .isEmpty()
        }

        @Test
        fun `report when top level variables have same name as function parameter`() {
            val code = """
                private val foo = 1
                fun using(foo:Int) {
                  println(foo)
                }
            """.trimIndent()

            assertThat(subject.lintWithContext(env, code))
                .hasSize(1)
                .hasStartSourceLocations(SourceLocation(1, 13))
        }
    }

    @Nested
>>>>>>> 931fdceb
    inner class `variables in top level functions` {

        @Test
        fun `reports unused variables in top level functions`() {
            val code = """
                fun foo() {
                    val a = 12
                    val b = 32
                    println(a)
                }
            """.trimIndent()

            assertThat(subject.lintWithContext(env, code))
                .hasSize(1)
                .hasStartSourceLocations(SourceLocation(3, 9))
        }

        @Test
        fun `reports when variable has same name as function parameter`() {
            val code = """
                fun foo(a:Int) {
                    println(a)
                    val a = 12
                    val b = 12
                }
            """.trimIndent()

            assertThat(subject.lintWithContext(env, code))
                .hasSize(2)
                .hasStartSourceLocations(
                    SourceLocation(3, 9),
                    SourceLocation(4, 9)
                )
        }

        @Test
        fun `should not report unused function parameters`() {
            val code = """
                fun foo(bar:Int) { }
            """.trimIndent()

            assertThat(subject.lintWithContext(env, code)).hasSize(0)
        }
    }

    @Nested
    inner class `in class member functions` {
        @Test
        fun `reports unused local variables`() {
            val code = """
                class Test {
                    private val used = "This is used"                
                    fun use() {
                        val unused = used
                        println(used)
                    }
                }
            """.trimIndent()
            assertThat(subject.lintWithContext(env, code))
                .hasSize(1)
                .hasStartSourceLocations(SourceLocation(4, 13))
        }

        @Test
        fun `reports unused local variables when they have same name as parameter`() {
            val code = """
                class Test {
                  private val foo = "member"
                
                  fun usingMember() {
                      val foo = "non-member" // not used
                      println(this.foo)
                  }
    
                  fun usingLocal() {
                        val foo = "non-member" // used
                        println(foo)
                  }
                }
            """.trimIndent()

            assertThat(subject.lintWithContext(env, code))
                .hasSize(1)
                .hasStartSourceLocations(SourceLocation(5, 11))
        }

        @Test
        fun `does not report when variable is used in dot call`() {
            val code = """
                fun main() {
                    val variable = "used variable"
                    val consumer = Function1<String, String> { it }
                    consumer.apply(variable)
                }
            """.trimIndent()

            assertThat(subject.lintWithContext(env, code))
                .isEmpty()
        }
    }

    @Nested
    inner class `loop iterators` {

        @Test
        fun `should not report used loop parameter`() {
            val code = """
                fun use() {
                    for (i in 0 until 10) {
                        println(i)
                    }
                }
            """.trimIndent()
            assertThat(subject.lintWithContext(env, code)).isEmpty()
        }

        @Test
        fun `reports unused loop parameter`() {
            val code = """
                fun use() {
                  for (i in 0 until 10) { }
                }
            """.trimIndent()
            assertThat(subject.lintWithContext(env, code))
                .hasSize(1)
                .hasStartSourceLocations(SourceLocation(2, 8))
        }

        @Test
        fun `reports unused loop parameters in indexed array`() {
            val code = """
                fun use() {
                    val array = intArrayOf(1, 2, 3)
                    for ((index, value) in array.withIndex()) {
                        println(index)
                    }
                }
            """.trimIndent()
            assertThat(subject.lintWithContext(env, code))
                .hasSize(1)
        }

        @Test
        fun `reports all unused loop parameters in indexed array`() {
            val code = """
                fun use() {
                    val array = intArrayOf(1, 2, 3)
                    for ((index, value) in array.withIndex()) {
                    }
                }
            """.trimIndent()
            assertThat(subject.lintWithContext(env, code)).hasSize(2)
        }

        @Test
        fun `does not report used loop parameters in indexed array`() {
            val code = """
                fun use() {
                    val array = intArrayOf(1, 2, 3)
                    for ((index, value) in array.withIndex()) {
                        println(index)
                        println(value)
                    }
                }
            """.trimIndent()
            assertThat(subject.lintWithContext(env, code)).isEmpty()
        }
    }

    @Nested
    inner class `backtick identifiers - #3825` {

        @Test
        fun `does report unused variables with keyword name`() {
            val code = """
                fun main() {
                    val `in` = "foo"
                }
            """.trimIndent()
            assertThat(subject.compileAndLintWithContext(env, code)).hasSize(1)
        }

        @Test
        fun `does not report used variables with keyword name`() {
            val code = """
                fun main() {
                    val `in` = "fee"
                    val expected = "foo"
                    println(expected == `in`)
                }
            """.trimIndent()
            assertThat(subject.compileAndLintWithContext(env, code)).isEmpty()
        }

        @Test
        fun `does not report used variables when referenced with backticks`() {
            val code = """
                fun main() {
                    val actual = "fee"
                    val expected = "foo"
                    println(expected == `actual`)
                }
            """.trimIndent()
            assertThat(subject.compileAndLintWithContext(env, code)).isEmpty()
        }

        @Test
        fun `does not report used variables when declared with backticks`() {
            val code = """
                fun main() {
                    val `actual` = "fee"
                    val expected = "foo"
                    println(expected == actual)
                }
            """.trimIndent()
            assertThat(subject.compileAndLintWithContext(env, code)).isEmpty()
        }
    }

    @Nested
    inner class `irrelevant references are ignored` {
        @Test
        fun `package declarations are ignored`() {
            val code = """
                package org.detekt
                fun main() {
                    val org = 1
                    val detekt = 1
                    println("foo")
                }
            """.trimIndent()

            val results = subject.lintWithContext(env, code)
            assertThat(results).hasSize(2)
            assertThat(results).anyMatch { it.message == "Variable `org` is unused." }
            assertThat(results).anyMatch { it.message == "Variable `detekt` is unused." }
        }

        @Test
        fun `import declarations are ignored`() {
            val code = """
                import org.detekt.Foo
                fun main() {
                    val org = 1
                    val detekt = 1
                    println("foo")
                }
            """.trimIndent()

            val results = subject.lintWithContext(env, code)
            assertThat(results).hasSize(2)
            assertThat(results).anyMatch { it.message == "Variable `org` is unused." }
            assertThat(results).anyMatch { it.message == "Variable `detekt` is unused." }
        }
    }

    @Nested
    inner class `variable in lamda` {

        @Test
        fun `reports unused variable in lambda`() {
            val code = """
                val function = Function1<Unit, Unit> {
                    val used = "used"
                    val unused = "unused"
                    println(used)
                }
            """.trimIndent()

            assertThat(subject.lintWithContext(env, code))
                .hasSize(1)
                .hasStartSourceLocations(SourceLocation(3, 9))
        }

        @Test
        fun `reports unused variable in lambda with return`() {
            val code = """
                val function = Function1<Unit, String> {
                    val used = "used"
                    val unused = "unused"
                    used
                }
            """.trimIndent()

            assertThat(subject.lintWithContext(env, code))
                .hasSize(1)
                .hasStartSourceLocations(SourceLocation(3, 9))
        }
    }
}<|MERGE_RESOLUTION|>--- conflicted
+++ resolved
@@ -49,68 +49,6 @@
     }
 
     @Nested
-<<<<<<< HEAD
-=======
-    inner class `top level variables` {
-
-        @Test
-        fun `not report top level public variables`() {
-            val code = """
-                val notUsedTopLevelVal = 1
-                fun using() {
-                  println("foo")
-                }
-            """.trimIndent()
-
-            assertThat(subject.lintWithContext(env, code))
-                .isEmpty()
-        }
-
-        @Test
-        fun `reports top level variables if they are unused`() {
-            val code = """
-                private val usedTopLevelVal = 1
-                private const val unusedTopLevelConst = 1
-                private val unusedTopLevelVal = usedTopLevelVal
-            """.trimIndent()
-            assertThat(subject.lintWithContext(env, code))
-                .hasSize(2)
-                .hasStartSourceLocations(
-                    SourceLocation(2, 19),
-                    SourceLocation(3, 13),
-                )
-        }
-
-        @Test
-        fun `not report when top level variables are used in function`() {
-            val code = """
-                private val usedTopLevelVal = 1
-                fun using() {
-                  println(usedTopLevelVal)
-                }
-            """.trimIndent()
-
-            assertThat(subject.lintWithContext(env, code))
-                .isEmpty()
-        }
-
-        @Test
-        fun `report when top level variables have same name as function parameter`() {
-            val code = """
-                private val foo = 1
-                fun using(foo:Int) {
-                  println(foo)
-                }
-            """.trimIndent()
-
-            assertThat(subject.lintWithContext(env, code))
-                .hasSize(1)
-                .hasStartSourceLocations(SourceLocation(1, 13))
-        }
-    }
-
-    @Nested
->>>>>>> 931fdceb
     inner class `variables in top level functions` {
 
         @Test
@@ -240,7 +178,7 @@
         }
 
         @Test
-        fun `reports unused loop parameters in indexed array`() {
+        fun `reports unused loop property in indexed array`() {
             val code = """
                 fun use() {
                     val array = intArrayOf(1, 2, 3)
