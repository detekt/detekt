--- conflicted
+++ resolved
@@ -14,28 +14,27 @@
     val subject = ObjectLiteralToLambda()
 
     @Nested
-<<<<<<< HEAD
     @KotlinCoreEnvironmentTest
     inner class WithDefaultSources(val env: KotlinCoreEnvironment) {
-=======
-    inner class `report convertible expression` {
-        @Test
-        fun `is property`() {
-            val code = """
-            fun interface Sam {
-                fun foo()
-            }
-            val a = object : Sam {
-                override fun foo() {
-                }
-            }   
-            """
-            subject.compileAndLintWithContext(env, code)
-                .assert()
-                .hasSize(1)
-                .hasSourceLocations(SourceLocation(4, 9))
-        }
->>>>>>> d74149f5
+
+        @Nested
+        inner class `report convertible expression` {
+            @Test
+            fun `is property`() {
+                val code = """
+                fun interface Sam {
+                    fun foo()
+                }
+                val a = object : Sam {
+                    override fun foo() {
+                    }
+                }   
+                """
+                subject.compileAndLintWithContext(env, code)
+                    .assert()
+                    .hasSize(1)
+                    .hasSourceLocations(SourceLocation(4, 9))
+            }
 
         @Test
         fun `is in function`() {
@@ -377,81 +376,15 @@
                 override fun hasMoreElements(): Boolean {
                     return true
                 }
-<<<<<<< HEAD
+
+                    override fun nextElement(): Int {
+                        return 1
+                    }
+                }
                 """
                 subject.compileAndLintWithContext(env, code).assert().isEmpty()
             }
         }
-=======
-
-                override fun nextElement(): Int {
-                    return 1
-                }
-            }
-            """
-            subject.compileAndLintWithContext(env, code).assert().isEmpty()
-        }
-
-        @Nested
-        inner class JavaSourceTests {
-
-            private val environmentWrapper =
-                createEnvironment(additionalJavaSourceRootPaths = listOf(resourceAsPath("java").toFile()))
-            private val customEnv = environmentWrapper.env
-
-            @AfterAll
-            fun disposeEnvironment() {
-                environmentWrapper.dispose()
-            }
->>>>>>> d74149f5
-
-            @Test
-            fun `has other default methods`() {
-                val code = """
-                import com.example.fromjava.SamWithDefaultMethods
-                
-                fun main() {
-                    val x = object : SamWithDefaultMethods {
-                        override fun foo() {
-                            println()
-                        }
-                    }
-                } 
-                """
-
-                subject.lintWithContext(customEnv, code).assert().hasSize(1)
-            }
-
-            @Test
-            fun `has only default methods`() {
-                val code = """
-                import com.example.fromjava.OnlyDefaultMethods
-                
-                fun main() {
-                    val x = object : OnlyDefaultMethods {
-                    }
-                } 
-                """
-                subject.lintWithContext(customEnv, code).assert().isEmpty()
-            }
-
-            @Test
-            fun `implements a default method`() {
-                val code = """
-                import com.example.fromjava.OnlyDefaultMethods
-                
-                fun main() {
-                    val x = object : OnlyDefaultMethods {
-                        override fun foo() {
-                            println()
-                        }
-                    }
-                } 
-                """
-                subject.lintWithContext(customEnv, code).assert().isEmpty()
-            }
-        }
-    }
 
     @Nested
     inner class `object use itself` {
