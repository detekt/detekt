--- conflicted
+++ resolved
@@ -41,17 +41,10 @@
  * @requiresTypeResolution
  */
 class UnnecessaryFilter(config: Config = Config.empty) : Rule(config) {
-<<<<<<< HEAD
-    override val issue: Issue = Issue(
-        "UnnecessaryFilter", Severity.Style,
-        "UnnecessaryFilter",
-        Debt.FIVE_MINS
-    )
-=======
+
     override val issue: Issue = Issue("UnnecessaryFilter", Severity.Style,
         "filter() with other collection operations may be simplified.",
         Debt.FIVE_MINS)
->>>>>>> 251d2aa9
 
     @Suppress("ReturnCount")
     override fun visitCallExpression(expression: KtCallExpression) {
