--- conflicted
+++ resolved
@@ -181,14 +181,9 @@
                 //   the param, either via an if/when check or with a safe-qualified expression.
                 .filter {
                     val onlyNonNullCheck = validSingleChildExpression && it.isNonNullChecked && !it.isNullChecked
-<<<<<<< HEAD
                     it.isNonNullForced || it.isNullCheckReturnsUnit || onlyNonNullCheck
-                }.forEach { nullableParam ->
-=======
-                    it.isNonNullForced || onlyNonNullCheck
                 }
                 .forEach { nullableParam ->
->>>>>>> 8dc783a8
                     report(
                         CodeSmell(
                             issue,
