name: detekt with type resolution

on:
  push:
    branches:
      - main
  pull_request:
    branches:
      - '**'

jobs:
  plain:
    runs-on: ubuntu-latest
    if: ${{ !contains(github.event.head_commit.message, 'ci skip') }}
    env:
      GRADLE_OPTS: -Dorg.gradle.daemon=false
    steps:
      - name: Checkout Repo
        uses: actions/checkout@v2

      - name: Cache Gradle Folders
        uses: actions/cache@v2
        with:
          path: |
            ~/.gradle/caches/
            ~/.gradle/wrapper/
          key: cache-gradle-${{ hashFiles('detekt-bom/build.gradle.kts') }}
          restore-keys: |
            cache-gradle-

      - name: Setup Java
        uses: actions/setup-java@v1
        with:
          java-version: 11

      - name: Package executable jar
<<<<<<< HEAD
        run: ./gradlew moveJarForIntegrationTest --stacktrace
=======
        run: ./gradlew jar shadowJar moveJarForIntegrationTest
>>>>>>> 64b2fa66

      - name: Run detekt-cli with argsfile
        run: java -jar ./build/detekt-cli-all.jar "@./config/detekt/argsfile"

      - name: Upload SARIF to Github using the upload-sarif action
        uses: github/codeql-action/upload-sarif@v1
        if: ${{ always() }}
        with:
          sarif_file: build/detekt-report.sarif


  gradle:
    runs-on: ubuntu-latest
    if: ${{ !contains(github.event.head_commit.message, 'ci skip') }}
    env:
      GRADLE_OPTS: -Dorg.gradle.daemon=false
    steps:
    - name: Checkout Repo
      uses: actions/checkout@v2

    - name: Cache Gradle Folders
      uses: actions/cache@v2
      with:
        path: |
          ~/.gradle/caches/
          ~/.gradle/wrapper/
        key: cache-gradle-${{ hashFiles('detekt-bom/build.gradle.kts') }}
        restore-keys: |
          cache-gradle-

    - name: Setup Java
      uses: actions/setup-java@v1
      with:
        java-version: 11

    - name: Run analysis
      run: ./gradlew detektMain detektTest<|MERGE_RESOLUTION|>--- conflicted
+++ resolved
@@ -34,11 +34,7 @@
           java-version: 11
 
       - name: Package executable jar
-<<<<<<< HEAD
-        run: ./gradlew moveJarForIntegrationTest --stacktrace
-=======
-        run: ./gradlew jar shadowJar moveJarForIntegrationTest
->>>>>>> 64b2fa66
+        run: ./gradlew moveJarForIntegrationTest
 
       - name: Run detekt-cli with argsfile
         run: java -jar ./build/detekt-cli-all.jar "@./config/detekt/argsfile"
