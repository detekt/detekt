--- conflicted
+++ resolved
@@ -61,12 +61,8 @@
       - name: Run analysis
         uses: gradle/gradle-build-action@6095a76664413da4c8c134ee32e8a8ae900f0f1f # v2
         with:
-<<<<<<< HEAD
           gradle-home-cache-cleanup: true
-          arguments: detektMain detektTest :detektReportMergeSarif --continue
-=======
           arguments: detektMain detektTest detektFunctionalTest detektTestFixtures detektReportMergeSarif --continue
->>>>>>> 5714878b
 
       - name: Upload SARIF to Github using the upload-sarif action
         uses: github/codeql-action/upload-sarif@32dc499307d133bb5085bae78498c0ac2cf762d5 # v2
