name: Pre Merge Checks

on:
  push:
    branches:
      - main
  pull_request:
  workflow_dispatch:

env:
  GRADLE_ENTERPRISE_ACCESS_KEY: ${{ secrets.GRADLE_ENTERPRISE_ACCESS_KEY }}
  GRADLE_CACHE_USERNAME: ${{ secrets.GRADLE_CACHE_USERNAME }}
  GRADLE_CACHE_PASSWORD: ${{ secrets.GRADLE_CACHE_PASSWORD }}

permissions:
  contents: read

jobs:
  gradle:
    strategy:
      fail-fast: false
      matrix:
<<<<<<< HEAD
        os: [ubuntu-latest, macos-latest, windows-latest]
=======
        os: [ ubuntu-latest, macos-latest, windows-latest ]
        jdk: [ 8, 11, 17 ]
        exclude: # windows with JDK8 are *really* flaky
          - os: windows-latest
            jdk: 8
>>>>>>> 02d504f6
    runs-on: ${{ matrix.os }}
    steps:
      - name: Checkout Repo
        uses: actions/checkout@24cb9080177205b6e8c946b17badbe402adc938f # v3

      - name: Setup Java
        uses: actions/setup-java@3f07048e3d294f56e9b90ac5ea2c6f74e9ad0f98 # v3
        with:
          java-version: 17
          distribution: 'temurin'

      - name: Build detekt
        uses: gradle/gradle-build-action@6095a76664413da4c8c134ee32e8a8ae900f0f1f # v2
        with:
          gradle-home-cache-cleanup: true
          arguments: build -x detekt publishToMavenLocal -PenablePTS=${{ github.event_name == 'pull_request' }}

      - uses: actions/upload-artifact@0b7f8abb1508181956e8e162db84b466c27e18ce # v3
        with:
          name: heap-dump
          path: '**.hprof'
          if-no-files-found: ignore

  verify-generated-config-file:
    runs-on: ubuntu-latest
    steps:
      - name: Checkout Repo
        uses: actions/checkout@24cb9080177205b6e8c946b17badbe402adc938f # v3

      - name: Setup Java
        uses: actions/setup-java@3f07048e3d294f56e9b90ac5ea2c6f74e9ad0f98 # v3
        with:
          java-version: 17
          distribution: 'temurin'

      - name: Verify Generated Detekt Config File
        uses: gradle/gradle-build-action@6095a76664413da4c8c134ee32e8a8ae900f0f1f # v2
        with:
          gradle-home-cache-cleanup: true
          arguments: verifyGeneratorOutput

  compile-test-snippets:
    runs-on: ubuntu-latest
    steps:
      - name: Checkout Repo
        uses: actions/checkout@24cb9080177205b6e8c946b17badbe402adc938f # v3

      - name: Setup Java
        uses: actions/setup-java@3f07048e3d294f56e9b90ac5ea2c6f74e9ad0f98 # v3
        with:
          java-version: 17
          distribution: 'temurin'

      - name: Build and compile test snippets
        uses: gradle/gradle-build-action@6095a76664413da4c8c134ee32e8a8ae900f0f1f # v2
        with:
          gradle-home-cache-cleanup: true
          arguments: test -Pcompile-test-snippets=true

  warnings-as-errors:
    runs-on: ubuntu-latest
    steps:
      - name: Checkout Repo
        uses: actions/checkout@24cb9080177205b6e8c946b17badbe402adc938f # v3

      - name: Setup Java
        uses: actions/setup-java@3f07048e3d294f56e9b90ac5ea2c6f74e9ad0f98 # v3
        with:
          java-version: 17
          distribution: 'temurin'

      - name: Run with allWarningsAsErrors
        uses: gradle/gradle-build-action@6095a76664413da4c8c134ee32e8a8ae900f0f1f # v2
        with:
          gradle-home-cache-cleanup: true
          arguments: compileKotlin compileTestKotlin compileTestFixturesKotlin -PwarningsAsErrors=true<|MERGE_RESOLUTION|>--- conflicted
+++ resolved
@@ -20,15 +20,7 @@
     strategy:
       fail-fast: false
       matrix:
-<<<<<<< HEAD
-        os: [ubuntu-latest, macos-latest, windows-latest]
-=======
         os: [ ubuntu-latest, macos-latest, windows-latest ]
-        jdk: [ 8, 11, 17 ]
-        exclude: # windows with JDK8 are *really* flaky
-          - os: windows-latest
-            jdk: 8
->>>>>>> 02d504f6
     runs-on: ${{ matrix.os }}
     steps:
       - name: Checkout Repo
