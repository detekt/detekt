name: Pre Merge Checks

on:
  push:
    branches:
      - main
  pull_request:
  workflow_dispatch:

env:
  GRADLE_ENTERPRISE_ACCESS_KEY: ${{ secrets.GRADLE_ENTERPRISE_ACCESS_KEY }}
  GRADLE_CACHE_USERNAME: ${{ secrets.GRADLE_CACHE_USERNAME }}
  GRADLE_CACHE_PASSWORD: ${{ secrets.GRADLE_CACHE_PASSWORD }}

permissions:
  contents: read

jobs:
  gradle:
    strategy:
      fail-fast: false
      matrix:
        os: [ ubuntu-latest, macos-latest, windows-latest ]
        jdk: [ 8, 11, 17 ]
        exclude: # windows with JDK8 are *really* flaky
          - os: windows-latest
            jdk: 8
    runs-on: ${{ matrix.os }}
    steps:
      - name: Checkout Repo
        uses: actions/checkout@ac593985615ec2ede58e132d2e21d2b1cbd6127c # v3

      - name: Setup Java
        uses: actions/setup-java@3f07048e3d294f56e9b90ac5ea2c6f74e9ad0f98 # v3
        with:
          java-version: ${{ matrix.jdk }}
          distribution: 'temurin'

      - name: Build detekt
        uses: gradle/gradle-build-action@6095a76664413da4c8c134ee32e8a8ae900f0f1f # v2
        with:
<<<<<<< HEAD
          gradle-home-cache-cleanup: true
          arguments: build -x detekt publishToMavenLocal
=======
          arguments: build -x detekt publishToMavenLocal -PenablePTS=${{ github.event_name == 'pull_request' }}
>>>>>>> ac7ee74b

      - uses: actions/upload-artifact@0b7f8abb1508181956e8e162db84b466c27e18ce # v3
        with:
          name: heap-dump
          path: '**.hprof'
          if-no-files-found: ignore

  verify-generated-config-file:
    runs-on: ubuntu-latest
    steps:
      - name: Checkout Repo
        uses: actions/checkout@ac593985615ec2ede58e132d2e21d2b1cbd6127c # v3

      - name: Setup Java
        uses: actions/setup-java@3f07048e3d294f56e9b90ac5ea2c6f74e9ad0f98 # v3
        with:
          java-version: 17
          distribution: 'temurin'

      - name: Verify Generated Detekt Config File
        uses: gradle/gradle-build-action@6095a76664413da4c8c134ee32e8a8ae900f0f1f # v2
        with:
          gradle-home-cache-cleanup: true
          arguments: verifyGeneratorOutput

  compile-test-snippets:
    runs-on: ubuntu-latest
    steps:
      - name: Checkout Repo
        uses: actions/checkout@ac593985615ec2ede58e132d2e21d2b1cbd6127c # v3

      - name: Setup Java
        uses: actions/setup-java@3f07048e3d294f56e9b90ac5ea2c6f74e9ad0f98 # v3
        with:
          java-version: 17
          distribution: 'temurin'

      - name: Build and compile test snippets
        uses: gradle/gradle-build-action@6095a76664413da4c8c134ee32e8a8ae900f0f1f # v2
        with:
          gradle-home-cache-cleanup: true
          arguments: test -Pcompile-test-snippets=true

  warnings-as-errors:
    runs-on: ubuntu-latest
    steps:
      - name: Checkout Repo
        uses: actions/checkout@ac593985615ec2ede58e132d2e21d2b1cbd6127c # v3

      - name: Setup Java
        uses: actions/setup-java@3f07048e3d294f56e9b90ac5ea2c6f74e9ad0f98 # v3
        with:
          java-version: 17
          distribution: 'temurin'

      - name: Run with allWarningsAsErrors
        uses: gradle/gradle-build-action@6095a76664413da4c8c134ee32e8a8ae900f0f1f # v2
        with:
          gradle-home-cache-cleanup: true
          arguments: compileKotlin compileTestKotlin compileTestFixturesKotlin -PwarningsAsErrors=true<|MERGE_RESOLUTION|>--- conflicted
+++ resolved
@@ -39,12 +39,8 @@
       - name: Build detekt
         uses: gradle/gradle-build-action@6095a76664413da4c8c134ee32e8a8ae900f0f1f # v2
         with:
-<<<<<<< HEAD
           gradle-home-cache-cleanup: true
-          arguments: build -x detekt publishToMavenLocal
-=======
           arguments: build -x detekt publishToMavenLocal -PenablePTS=${{ github.event_name == 'pull_request' }}
->>>>>>> ac7ee74b
 
       - uses: actions/upload-artifact@0b7f8abb1508181956e8e162db84b466c27e18ce # v3
         with:
