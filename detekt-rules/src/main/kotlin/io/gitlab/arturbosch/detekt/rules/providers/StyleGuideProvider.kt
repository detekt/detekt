package io.gitlab.arturbosch.detekt.rules.providers

import io.gitlab.arturbosch.detekt.api.Config
import io.gitlab.arturbosch.detekt.api.RuleSet
import io.gitlab.arturbosch.detekt.api.RuleSetProvider
import io.gitlab.arturbosch.detekt.rules.style.DataClassContainsFunctionsRule
import io.gitlab.arturbosch.detekt.rules.style.EqualsNullCall
import io.gitlab.arturbosch.detekt.rules.style.FileParsingRule
import io.gitlab.arturbosch.detekt.rules.style.ForbiddenComment
import io.gitlab.arturbosch.detekt.rules.style.ForbiddenImport
import io.gitlab.arturbosch.detekt.rules.style.MagicNumber
import io.gitlab.arturbosch.detekt.rules.style.ModifierOrder
import io.gitlab.arturbosch.detekt.rules.style.NewLineAtEndOfFile
import io.gitlab.arturbosch.detekt.rules.style.OptionalAbstractKeyword
import io.gitlab.arturbosch.detekt.rules.style.OptionalWhenBraces
import io.gitlab.arturbosch.detekt.rules.style.ProtectedMemberInFinalClass
import io.gitlab.arturbosch.detekt.rules.style.ReturnCount
import io.gitlab.arturbosch.detekt.rules.style.SafeCast
import io.gitlab.arturbosch.detekt.rules.style.UnnecessaryParentheses
import io.gitlab.arturbosch.detekt.rules.style.UseDataClassRule
import io.gitlab.arturbosch.detekt.rules.style.WildcardImport
import io.gitlab.arturbosch.detekt.rules.style.naming.NamingRules

/**
 * @author Artur Bosch
 */
class StyleGuideProvider : RuleSetProvider {

	override val ruleSetId: String = "style"

	override fun instance(config: Config): RuleSet {
		return RuleSet(ruleSetId, listOf(
				ReturnCount(config),
				NewLineAtEndOfFile(config),
				WildcardImport(config),
				FileParsingRule(config),
				EqualsNullCall(config),
				ForbiddenComment(config),
				ForbiddenImport(config),
				NamingRules(config),
				SafeCast(config),
				UnnecessaryParentheses(config),
				OptionalAbstractKeyword(config),
				OptionalWhenBraces(config),
				ProtectedMemberInFinalClass(config),
				MagicNumber(config),
				ModifierOrder(config),
<<<<<<< HEAD
				UseDataClassRule(config)
=======
				DataClassContainsFunctionsRule(config)
>>>>>>> 09661a0c
		))
	}
}<|MERGE_RESOLUTION|>--- conflicted
+++ resolved
@@ -45,11 +45,8 @@
 				ProtectedMemberInFinalClass(config),
 				MagicNumber(config),
 				ModifierOrder(config),
-<<<<<<< HEAD
-				UseDataClassRule(config)
-=======
-				DataClassContainsFunctionsRule(config)
->>>>>>> 09661a0c
+				DataClassContainsFunctionsRule(config),
+        UseDataClassRule(config)
 		))
 	}
 }