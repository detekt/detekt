--- conflicted
+++ resolved
@@ -27,11 +27,7 @@
 				ForbiddenComment(config),
 				NamingConventionViolation(config),
 				SafeCast(config),
-<<<<<<< HEAD
 				OptionalAbstractKeyword(config)
-=======
-				ModifierOrder(config)
->>>>>>> d47ca910
 		))
 	}
 }