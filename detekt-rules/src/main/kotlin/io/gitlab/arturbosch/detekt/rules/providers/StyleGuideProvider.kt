package io.gitlab.arturbosch.detekt.rules.providers

import io.gitlab.arturbosch.detekt.api.Config
import io.gitlab.arturbosch.detekt.api.RuleSet
import io.gitlab.arturbosch.detekt.api.RuleSetProvider
import io.gitlab.arturbosch.detekt.rules.style.CollapsibleIfStatements
import io.gitlab.arturbosch.detekt.rules.style.DataClassContainsFunctions
import io.gitlab.arturbosch.detekt.rules.style.EqualsNullCall
import io.gitlab.arturbosch.detekt.rules.style.EqualsOnSignatureLine
import io.gitlab.arturbosch.detekt.rules.style.ExplicitItLambdaParameter
import io.gitlab.arturbosch.detekt.rules.style.ExpressionBodySyntax
import io.gitlab.arturbosch.detekt.rules.style.FileParsingRule
import io.gitlab.arturbosch.detekt.rules.style.ForbiddenComment
import io.gitlab.arturbosch.detekt.rules.style.ForbiddenImport
import io.gitlab.arturbosch.detekt.rules.style.ForbiddenVoid
import io.gitlab.arturbosch.detekt.rules.style.FunctionOnlyReturningConstant
import io.gitlab.arturbosch.detekt.rules.style.LoopWithTooManyJumpStatements
import io.gitlab.arturbosch.detekt.rules.style.MagicNumber
import io.gitlab.arturbosch.detekt.rules.style.MayBeConst
import io.gitlab.arturbosch.detekt.rules.style.ModifierOrder
import io.gitlab.arturbosch.detekt.rules.style.NestedClassesVisibility
import io.gitlab.arturbosch.detekt.rules.style.NewLineAtEndOfFile
import io.gitlab.arturbosch.detekt.rules.style.OptionalAbstractKeyword
import io.gitlab.arturbosch.detekt.rules.style.OptionalWhenBraces
import io.gitlab.arturbosch.detekt.rules.style.ProtectedMemberInFinalClass
import io.gitlab.arturbosch.detekt.rules.style.RedundantVisibilityModifierRule
import io.gitlab.arturbosch.detekt.rules.style.ReturnCount
import io.gitlab.arturbosch.detekt.rules.style.SafeCast
import io.gitlab.arturbosch.detekt.rules.style.SerialVersionUIDInSerializableClass
import io.gitlab.arturbosch.detekt.rules.style.SpacingBetweenPackageAndImports
import io.gitlab.arturbosch.detekt.rules.style.ThrowsCount
import io.gitlab.arturbosch.detekt.rules.style.UnderscoresInNumericLiterals
import io.gitlab.arturbosch.detekt.rules.style.UnnecessaryAbstractClass
import io.gitlab.arturbosch.detekt.rules.style.UnnecessaryApply
import io.gitlab.arturbosch.detekt.rules.style.UnnecessaryInheritance
import io.gitlab.arturbosch.detekt.rules.style.UnnecessaryLet
import io.gitlab.arturbosch.detekt.rules.style.UnnecessaryParentheses
import io.gitlab.arturbosch.detekt.rules.style.UntilInsteadOfRangeTo
import io.gitlab.arturbosch.detekt.rules.style.UnusedImports
import io.gitlab.arturbosch.detekt.rules.style.UnusedPrivateClass
import io.gitlab.arturbosch.detekt.rules.style.UnusedPrivateMember
import io.gitlab.arturbosch.detekt.rules.style.UseCheckOrError
import io.gitlab.arturbosch.detekt.rules.style.UseDataClass
<<<<<<< HEAD
import io.gitlab.arturbosch.detekt.rules.style.UseRequire
=======
import io.gitlab.arturbosch.detekt.rules.style.UselessCallOnNotNull
>>>>>>> 6411da65
import io.gitlab.arturbosch.detekt.rules.style.UtilityClassWithPublicConstructor
import io.gitlab.arturbosch.detekt.rules.style.VarCouldBeVal
import io.gitlab.arturbosch.detekt.rules.style.WildcardImport
import io.gitlab.arturbosch.detekt.rules.style.optional.MandatoryBracesIfStatements
import io.gitlab.arturbosch.detekt.rules.style.optional.OptionalUnit
import io.gitlab.arturbosch.detekt.rules.style.optional.PreferToOverPairSyntax

/**
 * The Style ruleset provides rules that assert the style of the code.
 * This will help keep code in line with the given
 * code style guidelines.
 *
 * @active since v1.0.0
 * @author Artur Bosch
 */
class StyleGuideProvider : RuleSetProvider {

    override val ruleSetId: String = "style"

    override fun instance(config: Config): RuleSet {
        return RuleSet(
            ruleSetId,
            listOf(
                CollapsibleIfStatements(config),
                ReturnCount(config),
                ThrowsCount(config),
                NewLineAtEndOfFile(config),
                WildcardImport(config),
                FileParsingRule(config),
                EqualsOnSignatureLine(config),
                EqualsNullCall(config),
                ForbiddenComment(config),
                ForbiddenImport(config),
                FunctionOnlyReturningConstant(config),
                SpacingBetweenPackageAndImports(config),
                LoopWithTooManyJumpStatements(config),
                SafeCast(config),
                UnnecessaryAbstractClass(config),
                UnnecessaryParentheses(config),
                UnnecessaryInheritance(config),
                UtilityClassWithPublicConstructor(config),
                OptionalAbstractKeyword(config),
                OptionalWhenBraces(config),
                OptionalUnit(config),
                ProtectedMemberInFinalClass(config),
                SerialVersionUIDInSerializableClass(config),
                MagicNumber(config),
                ModifierOrder(config),
                DataClassContainsFunctions(config),
                UseDataClass(config),
                UnusedImports(config),
                UnusedPrivateClass(config),
                UnusedPrivateMember(config),
                ExpressionBodySyntax(config),
                NestedClassesVisibility(config),
                RedundantVisibilityModifierRule(config),
                UntilInsteadOfRangeTo(config),
                UnnecessaryApply(config),
                UnnecessaryLet(config),
                MayBeConst(config),
                PreferToOverPairSyntax(config),
                MandatoryBracesIfStatements(config),
                VarCouldBeVal(config),
                ForbiddenVoid(config),
                ExplicitItLambdaParameter(config),
<<<<<<< HEAD
                UnderscoresInNumericLiterals(config),
                UseRequire(config),
                UseCheckOrError(config)
            )
        )
=======
                UselessCallOnNotNull(config),
                UnderscoresInNumericLiterals(config)
        ))
>>>>>>> 6411da65
    }
}<|MERGE_RESOLUTION|>--- conflicted
+++ resolved
@@ -41,11 +41,8 @@
 import io.gitlab.arturbosch.detekt.rules.style.UnusedPrivateMember
 import io.gitlab.arturbosch.detekt.rules.style.UseCheckOrError
 import io.gitlab.arturbosch.detekt.rules.style.UseDataClass
-<<<<<<< HEAD
 import io.gitlab.arturbosch.detekt.rules.style.UseRequire
-=======
 import io.gitlab.arturbosch.detekt.rules.style.UselessCallOnNotNull
->>>>>>> 6411da65
 import io.gitlab.arturbosch.detekt.rules.style.UtilityClassWithPublicConstructor
 import io.gitlab.arturbosch.detekt.rules.style.VarCouldBeVal
 import io.gitlab.arturbosch.detekt.rules.style.WildcardImport
@@ -111,16 +108,11 @@
                 VarCouldBeVal(config),
                 ForbiddenVoid(config),
                 ExplicitItLambdaParameter(config),
-<<<<<<< HEAD
+                UselessCallOnNotNull(config),
                 UnderscoresInNumericLiterals(config),
                 UseRequire(config),
                 UseCheckOrError(config)
             )
         )
-=======
-                UselessCallOnNotNull(config),
-                UnderscoresInNumericLiterals(config)
-        ))
->>>>>>> 6411da65
     }
 }