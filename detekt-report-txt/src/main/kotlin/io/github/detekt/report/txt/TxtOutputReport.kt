package io.github.detekt.report.txt

import io.gitlab.arturbosch.detekt.api.Detektion
import io.gitlab.arturbosch.detekt.api.OutputReport

/**
 * Contains rule violations in a plain text report similar to a log file.
 * See: https://detekt.dev/configurations.html#output-reports
 */
class TxtOutputReport : OutputReport() {

    override val id: String = "TxtOutputReport"
    override val ending: String = "txt"
<<<<<<< HEAD
    override val name = "plain text report"
=======
>>>>>>> 716cb551

    override fun render(detektion: Detektion): String {
        val builder = StringBuilder()
        detektion.findings
            .flatMap { it.value }
            .forEach { builder.append(it.compactWithSignature()).append("\n") }
        return builder.toString()
    }
}<|MERGE_RESOLUTION|>--- conflicted
+++ resolved
@@ -11,10 +11,6 @@
 
     override val id: String = "TxtOutputReport"
     override val ending: String = "txt"
-<<<<<<< HEAD
-    override val name = "plain text report"
-=======
->>>>>>> 716cb551
 
     override fun render(detektion: Detektion): String {
         val builder = StringBuilder()
