package dev.detekt.test

import dev.detekt.api.Config
import dev.detekt.api.Finding
import dev.detekt.api.RequiresAnalysisApi
import dev.detekt.api.RequiresFullAnalysis
import dev.detekt.api.Rule
import dev.detekt.api.RuleSet
import dev.detekt.core.suppressors.isSuppressedBy
import dev.detekt.test.utils.KotlinAnalysisApiEngine
import dev.detekt.test.utils.KotlinEnvironmentContainer
import dev.detekt.test.utils.compileContentForTest
import org.intellij.lang.annotations.Language
import org.jetbrains.kotlin.cli.jvm.config.javaSourceRoots
import org.jetbrains.kotlin.config.LanguageVersionSettings
import org.jetbrains.kotlin.config.languageVersionSettings
import org.jetbrains.kotlin.psi.KtFile
import kotlin.io.path.Path

private val shouldCompileTestSnippets: Boolean =
    System.getProperty("compile-test-snippets", "false")!!.toBoolean()

fun Rule.lint(
    @Language("kotlin") content: String,
    languageVersionSettings: LanguageVersionSettings = FakeLanguageVersionSettings(),
    compile: Boolean = true,
): List<Finding> {
    require(this !is RequiresFullAnalysis) {
        "${this.ruleName} requires full analysis so you should use lintWithContext instead of lint"
    }
    require(this !is RequiresAnalysisApi) {
        "${this.ruleName} requires Analysis API so you should use lintWithContext instead of lint"
    }
    if (compile && shouldCompileTestSnippets) {
        try {
            KotlinAnalysisApiEngine.compile(content)
        } catch (ex: RuntimeException) {
            if (!ex.isNoMatchingOutputFiles()) throw ex
        }
    }
    val ktFile = compileContentForTest(content)
    return visitFile(ktFile, languageVersionSettings = languageVersionSettings).filterSuppressed(this)
        .sortedWith(findingComparator)
}

fun <T> T.lintWithContext(
    environment: KotlinEnvironmentContainer,
    @Language("kotlin") content: String,
    @Language("kotlin") vararg additionalContents: String,
    languageVersionSettings: LanguageVersionSettings = environment.configuration.languageVersionSettings,
    compile: Boolean = true,
): List<Finding> where T : Rule, T : RequiresFullAnalysis {
    if (compile && shouldCompileTestSnippets) {
        try {
            KotlinAnalysisApiEngine.compile(content)
        } catch (ex: RuntimeException) {
            if (!ex.isNoMatchingOutputFiles()) throw ex
        }
    }
    val ktFile = compileContentForTest(content)
    val additionalKtFiles = additionalContents.mapIndexed { index, additionalContent ->
        compileContentForTest(additionalContent, "AdditionalTest$index.kt")
    }
    setBindingContext(environment.createBindingContext(listOf(ktFile) + additionalKtFiles))

    return visitFile(ktFile, languageVersionSettings).filterSuppressed(this)
        .sortedWith(findingComparator)
}

fun <T> T.lintWithContext(
    environment: KotlinEnvironmentContainer,
    @Language("kotlin") content: String,
    @Language("kotlin") vararg dependencyContents: String,
    allowCompilationErrors: Boolean = false,
    languageVersionSettings: LanguageVersionSettings = environment.configuration.languageVersionSettings,
): List<Finding> where T : Rule, T : RequiresAnalysisApi {
    val ktFile = KotlinAnalysisApiEngine.compile(
        code = content,
        dependencyCodes = dependencyContents.toList(),
        javaSourceRoots = environment.configuration.javaSourceRoots.map(::Path),
        allowCompilationErrors = allowCompilationErrors
    )
<<<<<<< HEAD
    return visitFile(ktFile, languageVersionSettings).filterSuppressed(this)
=======
    return visitFile(ktFile, environment.configuration.languageVersionSettings).filterSuppressed(this)
        .sortedWith(findingComparator)
>>>>>>> 264e0ff4
}

fun Rule.lint(
    ktFile: KtFile,
    languageVersionSettings: LanguageVersionSettings = FakeLanguageVersionSettings(),
): List<Finding> {
    require(this !is RequiresFullAnalysis) {
        "${this.ruleName} requires full analysis so you should use lintWithContext instead of lint"
    }
    require(this !is RequiresAnalysisApi) {
        "${this.ruleName} requires Analysis Api so you should use lintWithContext instead of lint"
    }
    return visitFile(ktFile, languageVersionSettings = languageVersionSettings).filterSuppressed(this)
        .sortedWith(findingComparator)
}

private fun List<Finding>.filterSuppressed(rule: Rule): List<Finding> =
    filterNot {
        it.entity.ktElement.isSuppressedBy(rule.ruleName.value, rule.aliases, RuleSet.Id("NoARuleSetId"))
    }

private val Rule.aliases: Set<String> get() = config.valueOrDefault(Config.ALIASES_KEY, emptyList<String>()).toSet()

private fun RuntimeException.isNoMatchingOutputFiles() =
    message?.contains("Compilation produced no matching output files") == true

private val findingComparator = compareBy<Finding>({ it.location.source }, { it.location.endSource })<|MERGE_RESOLUTION|>--- conflicted
+++ resolved
@@ -80,12 +80,7 @@
         javaSourceRoots = environment.configuration.javaSourceRoots.map(::Path),
         allowCompilationErrors = allowCompilationErrors
     )
-<<<<<<< HEAD
-    return visitFile(ktFile, languageVersionSettings).filterSuppressed(this)
-=======
-    return visitFile(ktFile, environment.configuration.languageVersionSettings).filterSuppressed(this)
-        .sortedWith(findingComparator)
->>>>>>> 264e0ff4
+    return visitFile(ktFile, languageVersionSettings).filterSuppressed(this).sortedWith(findingComparator)
 }
 
 fun Rule.lint(
