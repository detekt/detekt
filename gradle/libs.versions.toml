[versions]
dokka = "1.6.21"
jacoco = "0.8.8"
kotlin = "1.6.21"
ktlint = "0.45.2"
junit = "5.8.2"
contester = "0.2.0"

[libraries]
githubRelease-gradle = "com.github.breadmoirai:github-release:2.3.7"
nexusStaging-gradle = "io.codearte.gradle.nexus:gradle-nexus-staging-plugin:0.30.0"
semver4j-gradle = "com.vdurmont:semver4j:3.1.0"

kotlin-compilerEmbeddable = { module = "org.jetbrains.kotlin:kotlin-compiler-embeddable", version.ref = "kotlin" }
kotlin-gradle = { module = "org.jetbrains.kotlin:kotlin-gradle-plugin", version.ref = "kotlin" }
kotlin-gradlePluginApi = { module = "org.jetbrains.kotlin:kotlin-gradle-plugin-api", version.ref = "kotlin" }
kotlin-scriptUtil = { module = "org.jetbrains.kotlin:kotlin-script-util", version.ref = "kotlin" }
kotlin-scriptingCompilerEmbeddable = { module = "org.jetbrains.kotlin:kotlin-scripting-compiler-embeddable", version.ref = "kotlin" }
kotlin-stdlibJdk8 = { module = "org.jetbrains.kotlin:kotlin-stdlib-jdk8", version.ref = "kotlin" }

kotlinx-html = "org.jetbrains.kotlinx:kotlinx-html-jvm:0.7.5"
kotlinx-coroutines = "org.jetbrains.kotlinx:kotlinx-coroutines-core:1.6.2"

android-gradle = "com.android.tools.build:gradle:7.2.1"

ktlint-core = { module = "com.pinterest.ktlint:ktlint-core", version.ref = "ktlint" }
ktlint-rulesetStandard = { module = "com.pinterest.ktlint:ktlint-ruleset-standard", version.ref = "ktlint" }
ktlint-rulesetExperimental = { module = "com.pinterest.ktlint:ktlint-ruleset-experimental", version.ref = "ktlint" }
slf4j-nop = { module = "org.slf4j:slf4j-nop", version = "1.7.36"  }

spek-dsl = { module = "org.spekframework.spek2:spek-dsl-jvm", version = "2.0.18" }

junit-api = { module = "org.junit.jupiter:junit-jupiter-api", version.ref = "junit" }

sarif4k = "io.github.detekt.sarif4k:sarif4k:0.0.1"
assertj = "org.assertj:assertj-core:3.20.2"
reflections = "org.reflections:reflections:0.10.2"
mockk = "io.mockk:mockk:1.12.4"
snakeyaml = "org.yaml:snakeyaml:1.30"
jcommander = "com.beust:jcommander:1.82"
contester-breakpoint = { module = "io.github.davidburstrom.contester:contester-breakpoint", version.ref = "contester" }
contester-driver = { module = "io.github.davidburstrom.contester:contester-driver", version.ref = "contester" }

[plugins]
<<<<<<< HEAD
binaryCompatibilityValidator = { id = "org.jetbrains.kotlinx.binary-compatibility-validator", version = "0.9.0" }
dependencyAnalysis = { id = "com.autonomousapps.dependency-analysis", version = "1.2.1" }
=======
binaryCompatibilityValidator = { id = "org.jetbrains.kotlinx.binary-compatibility-validator", version = "0.10.0" }
>>>>>>> fe03b6dd
dokka = { id = "org.jetbrains.dokka", version.ref = "dokka" }
gradleVersions = { id = "com.github.ben-manes.versions", version = "0.42.0" }
pluginPublishing = { id = "com.gradle.plugin-publish", version = "0.21.0" }
shadow = { id = "com.github.johnrengelman.shadow", version = "7.1.2" }
sonarqube = { id = "org.sonarqube", version = "3.3" }<|MERGE_RESOLUTION|>--- conflicted
+++ resolved
@@ -42,12 +42,8 @@
 contester-driver = { module = "io.github.davidburstrom.contester:contester-driver", version.ref = "contester" }
 
 [plugins]
-<<<<<<< HEAD
-binaryCompatibilityValidator = { id = "org.jetbrains.kotlinx.binary-compatibility-validator", version = "0.9.0" }
+binaryCompatibilityValidator = { id = "org.jetbrains.kotlinx.binary-compatibility-validator", version = "0.10.0" }
 dependencyAnalysis = { id = "com.autonomousapps.dependency-analysis", version = "1.2.1" }
-=======
-binaryCompatibilityValidator = { id = "org.jetbrains.kotlinx.binary-compatibility-validator", version = "0.10.0" }
->>>>>>> fe03b6dd
 dokka = { id = "org.jetbrains.dokka", version.ref = "dokka" }
 gradleVersions = { id = "com.github.ben-manes.versions", version = "0.42.0" }
 pluginPublishing = { id = "com.gradle.plugin-publish", version = "0.21.0" }
