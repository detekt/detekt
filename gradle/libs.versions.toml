--- conflicted
+++ resolved
@@ -1,13 +1,8 @@
 [versions]
 dokka = "1.7.10"
 jacoco = "0.8.8"
-<<<<<<< HEAD
-kotlin = "1.7.10"
+kotlin = "1.7.20"
 ktlint = "0.47.1"
-=======
-kotlin = "1.7.20"
-ktlint = "0.46.1"
->>>>>>> 522994af
 junit = "5.9.1"
 contester = "0.2.0"
 
