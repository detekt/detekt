--- conflicted
+++ resolved
@@ -1,13 +1,8 @@
 [versions]
 dokka = "1.7.0"
 jacoco = "0.8.8"
-<<<<<<< HEAD
 kotlin = "1.7.10"
-ktlint = "0.45.2"
-=======
-kotlin = "1.6.21"
 ktlint = "0.46.1"
->>>>>>> 2ac718f1
 junit = "5.8.2"
 contester = "0.2.0"
 
