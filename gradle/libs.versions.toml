--- conflicted
+++ resolved
@@ -2,13 +2,8 @@
 dokka = "1.7.10"
 jacoco = "0.8.8"
 kotlin = "1.7.10"
-<<<<<<< HEAD
 ktlint = "0.47.1"
-junit = "5.9.0"
-=======
-ktlint = "0.46.1"
 junit = "5.9.1"
->>>>>>> 9a35a3ae
 contester = "0.2.0"
 
 [libraries]
