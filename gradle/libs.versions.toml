[versions]
dokka = "1.5.31"
jacoco = "0.8.7"
kotlin = "1.5.31"
ktlint = "0.42.1"
spek = "2.0.17"

[libraries]
githubRelease-gradle = "com.github.breadmoirai:github-release:2.2.12"
nexusStaging-gradle = "io.codearte.gradle.nexus:gradle-nexus-staging-plugin:0.22.0"
semver4j-gradle = "com.vdurmont:semver4j:3.1.0"

kotlin-compilerEmbeddable = { module = "org.jetbrains.kotlin:kotlin-compiler-embeddable", version.ref = "kotlin" }
kotlin-gradle = { module = "org.jetbrains.kotlin:kotlin-gradle-plugin", version.ref = "kotlin" }
kotlin-gradlePluginApi = { module = "org.jetbrains.kotlin:kotlin-gradle-plugin-api", version.ref = "kotlin" }
kotlin-scriptRuntime = { module = "org.jetbrains.kotlin:kotlin-script-runtime", version.ref = "kotlin" }
kotlin-scriptUtil = { module = "org.jetbrains.kotlin:kotlin-script-util", version.ref = "kotlin" }
kotlin-scriptingCompilerEmbeddable = { module = "org.jetbrains.kotlin:kotlin-scripting-compiler-embeddable", version.ref = "kotlin" }
kotlin-stdlibJdk8 = { module = "org.jetbrains.kotlin:kotlin-stdlib-jdk8", version.ref = "kotlin" }

kotlinx-html = "org.jetbrains.kotlinx:kotlinx-html-jvm:0.7.3"
kotlinx-coroutines = "org.jetbrains.kotlinx:kotlinx-coroutines-core:1.5.0"

android-gradle = "com.android.tools.build:gradle:4.2.0"

ktlint-core = { module = "com.pinterest.ktlint:ktlint-core", version.ref = "ktlint" }
ktlint-rulesetStandard = { module = "com.pinterest.ktlint:ktlint-ruleset-standard", version.ref = "ktlint" }
ktlint-rulesetExperimental = { module = "com.pinterest.ktlint:ktlint-ruleset-experimental", version.ref = "ktlint" }

dokka-jekyll = { module = "org.jetbrains.dokka:jekyll-plugin", version.ref = "dokka"}

spek-dsl = { module = "org.spekframework.spek2:spek-dsl-jvm", version.ref = "spek" }
spek-runner = { module = "org.spekframework.spek2:spek-runner-junit5", version.ref = "spek" }

sarif4k = "io.github.detekt.sarif4k:sarif4k:0.0.1"
assertj = "org.assertj:assertj-core:3.20.2"
reflections = "org.reflections:reflections:0.10.2"
mockk = "io.mockk:mockk:1.12.0"
snakeyaml = "org.yaml:snakeyaml:1.29"
jcommander = "com.beust:jcommander:1.81"

[plugins]
binaryCompatibilityValidator = { id = "org.jetbrains.kotlinx.binary-compatibility-validator", version = "0.8.0" }
detekt = { id = "io.gitlab.arturbosch.detekt", version = "1.18.1" }
dokka = { id = "org.jetbrains.dokka", version.ref = "dokka" }
gradleVersions = { id = "com.github.ben-manes.versions", version = "0.39.0" }
<<<<<<< HEAD
pluginPublishing = { id = "com.gradle.plugin-publish", version = "0.17.0" }
shadow = { id = "com.github.johnrengelman.shadow", version = "7.0.0" }
=======
pluginPublishing = { id = "com.gradle.plugin-publish", version = "0.15.0" }
shadow = { id = "com.github.johnrengelman.shadow", version = "7.1.0" }
>>>>>>> 3ae737fc
sonarqube = { id = "org.sonarqube", version = "3.3" }

[bundles]
testImplementation = ["assertj", "spek-dsl"]<|MERGE_RESOLUTION|>--- conflicted
+++ resolved
@@ -44,13 +44,8 @@
 detekt = { id = "io.gitlab.arturbosch.detekt", version = "1.18.1" }
 dokka = { id = "org.jetbrains.dokka", version.ref = "dokka" }
 gradleVersions = { id = "com.github.ben-manes.versions", version = "0.39.0" }
-<<<<<<< HEAD
 pluginPublishing = { id = "com.gradle.plugin-publish", version = "0.17.0" }
-shadow = { id = "com.github.johnrengelman.shadow", version = "7.0.0" }
-=======
-pluginPublishing = { id = "com.gradle.plugin-publish", version = "0.15.0" }
 shadow = { id = "com.github.johnrengelman.shadow", version = "7.1.0" }
->>>>>>> 3ae737fc
 sonarqube = { id = "org.sonarqube", version = "3.3" }
 
 [bundles]
