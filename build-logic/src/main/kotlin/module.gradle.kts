import org.apache.tools.ant.taskdefs.condition.Os
import org.gradle.api.tasks.testing.logging.TestExceptionFormat
import org.gradle.api.tasks.testing.logging.TestLogEvent
import org.jetbrains.kotlin.gradle.tasks.KotlinCompile

plugins {
    id("packaging")
    kotlin("jvm")
    `maven-publish`
    jacoco
}

// bundle detekt's version for all jars to use it at runtime
tasks.withType<Jar>().configureEach {
    manifest {
        attributes(mapOf("DetektVersion" to Versions.DETEKT))
    }
}

val versionCatalog = project.extensions.getByType<VersionCatalogsExtension>().named("libs")

jacoco.toolVersion = versionCatalog.findVersion("jacoco").get().requiredVersion

tasks.withType<Test>().configureEach {
    useJUnitPlatform()
    systemProperty("junit.jupiter.testinstance.lifecycle.default", "per_class")
    val compileTestSnippets = providers.gradleProperty("compile-test-snippets").orNull.toBoolean()
    systemProperty("compile-test-snippets", compileTestSnippets)
    testLogging {
        // set options for log level LIFECYCLE
        events = setOf(
            TestLogEvent.FAILED,
            TestLogEvent.STANDARD_ERROR,
            TestLogEvent.STANDARD_OUT,
            TestLogEvent.SKIPPED
        )
        exceptionFormat = TestExceptionFormat.FULL
        showExceptions = true
        showCauses = true
        showStackTraces = true
    }
}

@Suppress("MagicNumber")
listOf(8, 11, 17).forEach { jdkVersion ->
    // Windows with JDK8 are really flaky
    if (jdkVersion == 8 && Os.isFamily(Os.FAMILY_WINDOWS)) return@forEach
    // https://github.com/detekt/detekt/issues/5646
    if (project.name == "detekt-compiler-plugin") return@forEach

    val jdkTest = tasks.register<Test>("testJdk$jdkVersion") {
        val javaToolchains = project.extensions.getByType(JavaToolchainService::class)
        javaLauncher.set(
            javaToolchains.launcherFor {
                languageVersion.set(JavaLanguageVersion.of(jdkVersion))
            }
        )

        description = "Runs the test suite on JDK $jdkVersion"
        group = LifecycleBasePlugin.VERIFICATION_GROUP

        // Copy inputs from normal Test task.
        val testTask = tasks.test.get()
        classpath = testTask.classpath
        testClassesDirs = testTask.testClassesDirs
    }
    tasks.check {
        dependsOn(jdkTest)
    }
}

tasks.withType<KotlinCompile>().configureEach {
    compilerOptions {
        freeCompilerArgs.add("-progressive")
        allWarningsAsErrors.set(providers.gradleProperty("warningsAsErrors").orNull.toBoolean())
    }
}

testing {
    suites {
        getByName("test", JvmTestSuite::class) {
            useJUnitJupiter(versionCatalog.findVersion("junit").get().requiredVersion)
        }
    }
}

dependencies {
    compileOnly(kotlin("stdlib-jdk8"))
}

java {
    withSourcesJar()
    withJavadocJar()
<<<<<<< HEAD
    toolchain.languageVersion.set(JavaLanguageVersion.of(Versions.JVM_TARGET))
=======
    sourceCompatibility = JavaVersion.VERSION_1_8
    targetCompatibility = JavaVersion.VERSION_1_8
    consistentResolution {
        useCompileClasspathVersions()
    }
>>>>>>> 2afb8a9b
}<|MERGE_RESOLUTION|>--- conflicted
+++ resolved
@@ -91,13 +91,8 @@
 java {
     withSourcesJar()
     withJavadocJar()
-<<<<<<< HEAD
     toolchain.languageVersion.set(JavaLanguageVersion.of(Versions.JVM_TARGET))
-=======
-    sourceCompatibility = JavaVersion.VERSION_1_8
-    targetCompatibility = JavaVersion.VERSION_1_8
     consistentResolution {
         useCompileClasspathVersions()
     }
->>>>>>> 2afb8a9b
 }