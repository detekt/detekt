{
  "$schema": "https://raw.githubusercontent.com/oasis-tcs/sarif-spec/master/Schemata/sarif-schema-2.1.0.json",
  "version": "2.1.0",
  "runs": [
    {
<<<<<<< HEAD
=======
      "tool": {
        "driver": {
          "guid": "022ca8c2-f6a2-4c95-b107-bb72c43263f3",
          "name": "detekt",
          "organization": "detekt",
          "fullName": "detekt",
          "version": "1.16.0",
          "semanticVersion": "1.16.0",
          "downloadUri": "https://github.com/detekt/detekt/releases/download/v1.16.0/detekt",
          "informationUri": "https://detekt.github.io/detekt",
          "rules": [],
          "language": "en"
        }
      },
>>>>>>> b72898bf
      "originalUriBaseIds": {
        "%SRCROOT%": {
          "uri": "file:///Users/tester/detekt/"
        }
      },
      "results": [
        {
          "level": "warning",
          "locations": [
            {
              "physicalLocation": {
                "artifactLocation": {
                  "uri": "TestFile.kt",
                  "uriBaseId": "%SRCROOT%"
                },
                "region": {
                  "startColumn": 1,
                  "startLine": 1
                }
              }
            }
          ],
          "message": {
            "text": "TestMessage"
          },
          "ruleId": "detekt.TestSmellA.TestSmellA"
        },
        {
          "level": "warning",
          "locations": [
            {
              "physicalLocation": {
                "artifactLocation": {
                  "uri": "TestFile.kt",
                  "uriBaseId": "%SRCROOT%"
                },
                "region": {
                  "startColumn": 1,
                  "startLine": 1
                }
              }
            }
          ],
          "message": {
            "text": "TestMessage"
          },
          "ruleId": "detekt.TestSmellB.TestSmellB"
        },
        {
          "level": "warning",
          "locations": [
            {
              "physicalLocation": {
                "artifactLocation": {
                  "uri": "TestFile.kt",
                  "uriBaseId": "%SRCROOT%"
                },
                "region": {
                  "startColumn": 1,
                  "startLine": 1
                }
              }
            }
          ],
          "message": {
            "text": "TestMessage"
          },
          "ruleId": "detekt.TestSmellC.TestSmellC"
        }
      ],
      "tool": {
        "driver": {
          "downloadUri": "https://github.com/detekt/detekt/releases/download/v1.0.0/detekt",
          "fullName": "detekt",
          "guid": "022ca8c2-f6a2-4c95-b107-bb72c43263f3",
          "informationUri": "https://detekt.github.io/detekt",
          "language": "en",
          "name": "detekt",
          "organization": "detekt",
          "rules": [
          ],
          "semanticVersion": "1.0.0",
          "version": "1.0.0"
        }
      }
    }
  ]
}<|MERGE_RESOLUTION|>--- conflicted
+++ resolved
@@ -3,23 +3,6 @@
   "version": "2.1.0",
   "runs": [
     {
-<<<<<<< HEAD
-=======
-      "tool": {
-        "driver": {
-          "guid": "022ca8c2-f6a2-4c95-b107-bb72c43263f3",
-          "name": "detekt",
-          "organization": "detekt",
-          "fullName": "detekt",
-          "version": "1.16.0",
-          "semanticVersion": "1.16.0",
-          "downloadUri": "https://github.com/detekt/detekt/releases/download/v1.16.0/detekt",
-          "informationUri": "https://detekt.github.io/detekt",
-          "rules": [],
-          "language": "en"
-        }
-      },
->>>>>>> b72898bf
       "originalUriBaseIds": {
         "%SRCROOT%": {
           "uri": "file:///Users/tester/detekt/"
@@ -92,7 +75,7 @@
       ],
       "tool": {
         "driver": {
-          "downloadUri": "https://github.com/detekt/detekt/releases/download/v1.0.0/detekt",
+          "downloadUri": "https://github.com/detekt/detekt/releases/download/v1.16.0/detekt",
           "fullName": "detekt",
           "guid": "022ca8c2-f6a2-4c95-b107-bb72c43263f3",
           "informationUri": "https://detekt.github.io/detekt",
@@ -101,8 +84,8 @@
           "organization": "detekt",
           "rules": [
           ],
-          "semanticVersion": "1.0.0",
-          "version": "1.0.0"
+          "semanticVersion": "1.16.0",
+          "version": "1.16.0"
         }
       }
     }
