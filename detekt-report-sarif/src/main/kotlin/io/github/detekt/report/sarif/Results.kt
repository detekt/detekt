--- conflicted
+++ resolved
@@ -29,11 +29,7 @@
         message = Message(text = message)
     )
 
-<<<<<<< HEAD
-private fun Issue.Location.toLocation(basePath: String?): io.github.detekt.sarif4k.Location =
-=======
-private fun Location.toLocation(basePath: String): io.github.detekt.sarif4k.Location =
->>>>>>> 471f0a0d
+private fun Issue.Location.toLocation(basePath: String): io.github.detekt.sarif4k.Location =
     io.github.detekt.sarif4k.Location(
         physicalLocation = PhysicalLocation(
             region = Region(
