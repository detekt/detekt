package io.github.detekt.report.sarif

import io.github.detekt.sarif4j.Result
import io.github.detekt.sarif4j.Run
import io.github.detekt.sarif4j.SarifSchema210
import io.github.detekt.sarif4j.Tool
import io.github.detekt.sarif4j.ToolComponent
import io.gitlab.arturbosch.detekt.api.Config
import io.gitlab.arturbosch.detekt.api.internal.whichDetekt
import java.net.URI

const val SCHEMA_URL = "https://raw.githubusercontent.com/oasis-tcs/sarif-spec/master/Schemata/sarif-schema-2.1.0.json"

fun sarif(init: SarifSchema210.() -> Unit): SarifSchema210 = SarifSchema210()
    .`with$schema`(URI.create(SCHEMA_URL))
    .withVersion(SarifSchema210.Version._2_1_0)
    .withRuns(ArrayList())
    .apply(init)

fun result(init: Result.() -> Unit): Result = Result().withLocations(ArrayList()).apply(init)

fun tool(init: Tool.() -> Unit): Tool = Tool().apply(init)

fun component(init: ToolComponent.() -> Unit): ToolComponent = ToolComponent().apply(init)

fun SarifSchema210.withDetektRun(config: Config, init: Run.() -> Unit) {
    runs.add(
        Run()
            .withResults(ArrayList())
<<<<<<< HEAD
            .withTool(tool {
                driver = component {
                    guid = "022ca8c2-f6a2-4c95-b107-bb72c43263f3"
                    name = "detekt"
                    fullName = name
                    organization = name
                    language = "en"
                    version = whichDetekt()
                    semanticVersion = version
                    downloadUri = URI.create("https://github.com/detekt/detekt/releases/download/v$version/detekt")
                    informationUri = URI.create("https://detekt.github.io/detekt")
                    rules = ruleDescriptors(config).values.toSet()
=======
            .withTool(
                tool {
                    driver = component {
                        guid = "022ca8c2-f6a2-4c95-b107-bb72c43263f3"
                        name = "detekt"
                        fullName = name
                        organization = name
                        language = "en"
                        version = VersionProvider.load().current()
                        semanticVersion = version
                        downloadUri = URI.create("https://github.com/detekt/detekt/releases/download/v$version/detekt")
                        informationUri = URI.create("https://detekt.github.io/detekt")
                        rules = ruleDescriptors(config).values.toSet()
                    }
>>>>>>> 14d3b5cd
                }
            )
            .apply(init)
    )
}<|MERGE_RESOLUTION|>--- conflicted
+++ resolved
@@ -27,20 +27,6 @@
     runs.add(
         Run()
             .withResults(ArrayList())
-<<<<<<< HEAD
-            .withTool(tool {
-                driver = component {
-                    guid = "022ca8c2-f6a2-4c95-b107-bb72c43263f3"
-                    name = "detekt"
-                    fullName = name
-                    organization = name
-                    language = "en"
-                    version = whichDetekt()
-                    semanticVersion = version
-                    downloadUri = URI.create("https://github.com/detekt/detekt/releases/download/v$version/detekt")
-                    informationUri = URI.create("https://detekt.github.io/detekt")
-                    rules = ruleDescriptors(config).values.toSet()
-=======
             .withTool(
                 tool {
                     driver = component {
@@ -49,13 +35,12 @@
                         fullName = name
                         organization = name
                         language = "en"
-                        version = VersionProvider.load().current()
+                        version = whichDetekt()
                         semanticVersion = version
                         downloadUri = URI.create("https://github.com/detekt/detekt/releases/download/v$version/detekt")
                         informationUri = URI.create("https://detekt.github.io/detekt")
                         rules = ruleDescriptors(config).values.toSet()
                     }
->>>>>>> 14d3b5cd
                 }
             )
             .apply(init)
