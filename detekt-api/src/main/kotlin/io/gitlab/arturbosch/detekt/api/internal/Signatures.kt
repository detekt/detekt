package io.gitlab.arturbosch.detekt.api.internal

import io.github.detekt.psi.fileName
import org.jetbrains.kotlin.asJava.namedUnwrappedElement
import org.jetbrains.kotlin.com.intellij.psi.PsiElement
import org.jetbrains.kotlin.psi.KtClassOrObject
import org.jetbrains.kotlin.psi.KtFile
import org.jetbrains.kotlin.psi.KtNamedFunction
import org.jetbrains.kotlin.psi.psiUtil.endOffset
import org.jetbrains.kotlin.psi.psiUtil.getNonStrictParentOfType
import org.jetbrains.kotlin.psi.psiUtil.parents
import org.jetbrains.kotlin.psi.psiUtil.startOffset

private val multipleWhitespaces = Regex("\\s{2,}")

internal fun PsiElement.searchName(): String {
    return this.namedUnwrappedElement?.name ?: "<UnknownName>"
}

/*
 * KtCompiler wrongly used Path.filename as the name for a KtFile instead of the whole path.
 * This resulted into the question "How do we get the absolute path from a KtFile?".
 * Fixing this problem, we do not need KtFile.absolutePath anymore.
 *
 * Fixing the filename will change all baseline signatures.
 * Therefore we patch the signature here to restore the old behavior.
 *
 * Fixing the baseline will need a new major release - #2680.
 */
internal fun PsiElement.buildFullSignature(): String {
    var fullSignature = this.searchSignature()
    val parentSignatures = this.parents
        .filter { it is KtClassOrObject }
        .map { it.extractClassName() }
        .toList()
        .reversed()
        .joinToString(".")

    if (parentSignatures.isNotEmpty()) {
        fullSignature = "$parentSignatures\$$fullSignature"
    }

    val filename = this.containingFile.fileName
    if (!fullSignature.startsWith(filename)) {
        fullSignature = "$filename\$$fullSignature"
    }

    return fullSignature
}

private fun PsiElement.extractClassName() =
    this.getNonStrictParentOfType<KtClassOrObject>()?.nameAsSafeName?.asString() ?: ""

private fun PsiElement.searchSignature(): String {
    return when (this) {
        is KtNamedFunction -> buildFunctionSignature(this)
        is KtClassOrObject -> buildClassSignature(this)
        is KtFile -> fileSignature()
        else -> this.text
    }.replace('\n', ' ').replace(multipleWhitespaces, " ")
}

private fun KtFile.fileSignature() = "${this.packageFqName.asString()}.${this.fileName}"

private fun buildClassSignature(classOrObject: KtClassOrObject): String {
    var baseName = classOrObject.nameAsSafeName.asString()
    val typeParameters = classOrObject.typeParameters
    if (typeParameters.size > 0) {
        baseName += "<"
        baseName += typeParameters.joinToString(", ") { it.text }
        baseName += ">"
    }
    val extendedEntries = classOrObject.superTypeListEntries
    if (extendedEntries.isNotEmpty()) baseName += " : "
    extendedEntries.forEach { baseName += it.typeAsUserType?.referencedName ?: "" }
    return baseName
}

private fun buildFunctionSignature(element: KtNamedFunction): String {
    var methodStart = 0
    element.docComment?.let {
        methodStart = it.endOffset - it.startOffset
    }
    var methodEnd = element.endOffset - element.startOffset
    val typeReference = element.typeReference
    if (typeReference != null) {
        methodEnd = typeReference.endOffset - element.startOffset
    } else {
        element.valueParameterList?.let {
            methodEnd = it.endOffset - element.startOffset
        }
    }
    require(methodStart < methodEnd) {
        "Error building function signature with range $methodStart - $methodEnd for element: ${element.text}"
    }
<<<<<<< HEAD
    return element.text.substring(methodStart, methodEnd)
=======
    return getTextSafe(
        { element.nameAsSafeName.identifier },
        { element.text.substring(methodStart, methodEnd) })
}

/*
 * When analyzing sub path 'testData' of the kotlin project, CompositeElement.getText() throws
 * a RuntimeException stating 'Underestimated text length' - #65.
 */
@Suppress("TooGenericExceptionCaught")
internal fun getTextSafe(defaultValue: () -> String, block: () -> String) = try {
    block()
} catch (e: RuntimeException) {
    val message = e.message
    if (message != null && message.contains("Underestimated text length")) {
        defaultValue() + "!<UnderestimatedTextLengthException>"
    } else {
        defaultValue()
    }
>>>>>>> 7da532a8
}<|MERGE_RESOLUTION|>--- conflicted
+++ resolved
@@ -93,27 +93,5 @@
     require(methodStart < methodEnd) {
         "Error building function signature with range $methodStart - $methodEnd for element: ${element.text}"
     }
-<<<<<<< HEAD
     return element.text.substring(methodStart, methodEnd)
-=======
-    return getTextSafe(
-        { element.nameAsSafeName.identifier },
-        { element.text.substring(methodStart, methodEnd) })
-}
-
-/*
- * When analyzing sub path 'testData' of the kotlin project, CompositeElement.getText() throws
- * a RuntimeException stating 'Underestimated text length' - #65.
- */
-@Suppress("TooGenericExceptionCaught")
-internal fun getTextSafe(defaultValue: () -> String, block: () -> String) = try {
-    block()
-} catch (e: RuntimeException) {
-    val message = e.message
-    if (message != null && message.contains("Underestimated text length")) {
-        defaultValue() + "!<UnderestimatedTextLengthException>"
-    } else {
-        defaultValue()
-    }
->>>>>>> 7da532a8
 }