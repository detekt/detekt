--- conflicted
+++ resolved
@@ -47,7 +47,7 @@
     class InvalidConfigurationError(throwable: Throwable? = null) :
         RuntimeException(
             "Provided configuration file is invalid: Structure must be from type Map<String,Any>!" +
-                throwable?.let { "\n" + it.message }.orEmpty(),
+                    throwable?.let { "\n" + it.message }.orEmpty(),
             throwable
         )
 
@@ -65,17 +65,9 @@
 
             override fun subConfig(key: String): Config = this
 
-<<<<<<< HEAD
             override fun subConfigKeys(): Set<String> = emptySet()
 
-            @Suppress("UNCHECKED_CAST")
-            override fun <T : Any> valueOrNull(key: String): T? = when (key) {
-                ACTIVE_KEY -> true as? T
-                else -> null
-            }
-=======
             override fun <T : Any> valueOrNull(key: String): T? = null
->>>>>>> 6a499e37
         }
 
         const val ACTIVE_KEY: String = "active"
