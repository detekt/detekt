--- conflicted
+++ resolved
@@ -21,15 +21,9 @@
     fun subConfig(key: String): Config
 
     /**
-<<<<<<< HEAD
-     * Returns a map of all sub configurations.
-     */
-    fun subConfigs(): Map<String, Config>
-=======
      * Returns a set of all sub configuration keys.
      */
     fun subConfigKeys(): Set<String>
->>>>>>> 5d9cff7f
 
     /**
      * Retrieves a sub configuration or value based on given key. If configuration property cannot be found
@@ -67,11 +61,7 @@
 
             override fun subConfig(key: String): Config = this
 
-<<<<<<< HEAD
-            override fun subConfigs(): Map<String, Config> = emptyMap()
-=======
             override fun subConfigKeys(): Set<String> = emptySet()
->>>>>>> 5d9cff7f
 
             @Suppress("UNCHECKED_CAST")
             override fun <T : Any> valueOrNull(key: String): T? = when (key) {
