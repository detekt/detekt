package io.gitlab.arturbosch.detekt.api

import dev.drewhamilton.poko.Poko
import io.gitlab.arturbosch.detekt.api.internal.validateIdentifier

/**
 * A rule set is a collection of rules and must be defined within a rule set provider implementation.
 */
<<<<<<< HEAD
class RuleSet(val id: Id, val rules: Map<String, (Config) -> Rule>) {
=======
class RuleSet(@get:JvmName("getId") val id: Id, val rules: Map<Rule.Id, (Config) -> Rule>) {
>>>>>>> ea2f3ea9
    companion object {
        operator fun invoke(id: Id, rules: List<(Config) -> Rule>): RuleSet {
            return RuleSet(id, rules.associateBy { it(Config.empty).ruleId })
        }
    }

    @Poko
    class Id(val value: String) {
        init {
            validateIdentifier(value)
        }

        override fun toString(): String {
            return value
        }
    }
}<|MERGE_RESOLUTION|>--- conflicted
+++ resolved
@@ -6,11 +6,7 @@
 /**
  * A rule set is a collection of rules and must be defined within a rule set provider implementation.
  */
-<<<<<<< HEAD
-class RuleSet(val id: Id, val rules: Map<String, (Config) -> Rule>) {
-=======
-class RuleSet(@get:JvmName("getId") val id: Id, val rules: Map<Rule.Id, (Config) -> Rule>) {
->>>>>>> ea2f3ea9
+class RuleSet(val id: Id, val rules: Map<Rule.Id, (Config) -> Rule>) {
     companion object {
         operator fun invoke(id: Id, rules: List<(Config) -> Rule>): RuleSet {
             return RuleSet(id, rules.associateBy { it(Config.empty).ruleId })
