--- conflicted
+++ resolved
@@ -18,12 +18,8 @@
  */
 abstract class Rule(
     val config: Config,
-<<<<<<< HEAD
     description: String,
-) : BaseRule() {
-=======
 ) : DetektVisitor() {
->>>>>>> 59afa7d4
 
     /**
      * A rule is motivated to point out a specific issue in the code base.
