package io.gitlab.arturbosch.detekt.test

import io.github.detekt.psi.FilePath
import io.gitlab.arturbosch.detekt.api.CodeSmell
import io.gitlab.arturbosch.detekt.api.CorrectableCodeSmell
import io.gitlab.arturbosch.detekt.api.Entity
import io.gitlab.arturbosch.detekt.api.Issue
import io.gitlab.arturbosch.detekt.api.Location
import io.gitlab.arturbosch.detekt.api.Severity
import io.gitlab.arturbosch.detekt.api.SourceLocation
import io.gitlab.arturbosch.detekt.api.TextLocation
import org.jetbrains.kotlin.psi.KtElement
import kotlin.io.path.Path

fun createFinding(
    ruleName: String = "TestSmell",
    fileName: String = "TestFile.kt",
<<<<<<< HEAD
    entity: Entity = createEntity(fileName),
    severity: Severity = Severity.Error
=======
    entity: Entity = createEntity(location = createLocation(fileName)),
    severity: Severity = Severity.ERROR
>>>>>>> a03e3be9
) = createFinding(createIssue(ruleName), entity, "TestMessage", severity)

fun createCorrectableFinding(
    ruleName: String = "TestSmell",
    fileName: String = "TestFile.kt",
    severity: Severity = Severity.Error
) = object : CorrectableCodeSmell(
    issue = createIssue(ruleName),
    entity = createEntity(location = createLocation(fileName)),
    message = "TestMessage",
    autoCorrectEnabled = true
) {
    override val severity: Severity
        get() = severity
}

fun createFinding(
    issue: Issue,
    entity: Entity,
<<<<<<< HEAD
    message: String = entity.signature,
    severity: Severity = Severity.Error
=======
    message: String = "TestMessage",
    severity: Severity = Severity.ERROR
>>>>>>> a03e3be9
) = object : CodeSmell(
    issue = issue,
    entity = entity,
    message = message
) {
    override val severity: Severity
        get() = severity
}

fun createFindingForRelativePath(
    ruleName: String = "TestSmell",
    basePath: String = "/Users/tester/detekt/",
    relativePath: String = "TestFile.kt"
) = CodeSmell(
    issue = createIssue(ruleName),
    entity = Entity(
        name = "TestEntity",
        signature = "TestEntitySignature",
        location = Location(
            source = SourceLocation(1, 1),
            text = TextLocation(0, 0),
            filePath = FilePath.fromRelative(Path(basePath), Path(relativePath))
        ),
        ktElement = null
    ),
    message = "TestMessage"
)

fun createIssue(id: String) = Issue(
    id = id,
    description = "Description $id",
)

fun createEntity(
    signature: String = "TestEntitySignature",
    location: Location = createLocation(),
    ktElement: KtElement? = null,
) = Entity(
    name = "TestEntity",
    signature = signature,
    location = location,
    ktElement = ktElement
)

fun createLocation(
    path: String = "File.kt",
    basePath: String? = null,
    position: Pair<Int, Int> = 1 to 1,
    text: IntRange = 0..0,
) = Location(
    source = SourceLocation(position.first, position.second),
    text = TextLocation(text.first, text.last),
    filePath = basePath?.let { FilePath.fromRelative(Path(it), Path(path)) }
        ?: FilePath.fromAbsolute(Path(path)),
)<|MERGE_RESOLUTION|>--- conflicted
+++ resolved
@@ -15,13 +15,8 @@
 fun createFinding(
     ruleName: String = "TestSmell",
     fileName: String = "TestFile.kt",
-<<<<<<< HEAD
-    entity: Entity = createEntity(fileName),
+    entity: Entity = createEntity(location = createLocation(fileName)),
     severity: Severity = Severity.Error
-=======
-    entity: Entity = createEntity(location = createLocation(fileName)),
-    severity: Severity = Severity.ERROR
->>>>>>> a03e3be9
 ) = createFinding(createIssue(ruleName), entity, "TestMessage", severity)
 
 fun createCorrectableFinding(
@@ -41,13 +36,8 @@
 fun createFinding(
     issue: Issue,
     entity: Entity,
-<<<<<<< HEAD
-    message: String = entity.signature,
+    message: String = "TestMessage",
     severity: Severity = Severity.Error
-=======
-    message: String = "TestMessage",
-    severity: Severity = Severity.ERROR
->>>>>>> a03e3be9
 ) = object : CodeSmell(
     issue = issue,
     entity = entity,
