package io.gitlab.arturbosch.detekt.test

import io.gitlab.arturbosch.detekt.api.Issue
import io.gitlab.arturbosch.detekt.api.RuleInstance
import io.gitlab.arturbosch.detekt.api.RuleSet
import io.gitlab.arturbosch.detekt.api.Severity
import io.gitlab.arturbosch.detekt.api.SourceLocation
import io.gitlab.arturbosch.detekt.api.TextLocation
import kotlin.io.path.Path

fun createIssue(
    ruleId: String = "TestSmell/id",
    entity: Issue.Entity = createEntity(),
    message: String = "TestMessage",
    severity: Severity = Severity.Error,
    suppressReasons: List<String> = emptyList(),
): Issue = createIssue(
    ruleInstance = createRuleInstance(ruleId),
    entity = entity,
    message = message,
    severity = severity,
    suppressReasons = suppressReasons,
)

fun createIssue(
    ruleInstance: RuleInstance,
    entity: Issue.Entity = createEntity(),
    message: String = "TestMessage",
    severity: Severity = Severity.Error,
    suppressReasons: List<String> = emptyList(),
): Issue = Issue(
    ruleInstance = ruleInstance,
    entity = entity,
    references = emptyList(),
    message = message,
    severity = severity,
    suppressReasons = suppressReasons,
)

fun createIssue(
    ruleInstance: RuleInstance,
    location: Issue.Location,
    message: String = "TestMessage",
    severity: Severity = Severity.Error,
    suppressReasons: List<String> = emptyList(),
): Issue = Issue(
    ruleInstance = ruleInstance,
    entity = createEntity(location = location),
    references = emptyList(),
    message = message,
    severity = severity,
    suppressReasons = suppressReasons,
)

fun createRuleInstance(
    id: String = "TestSmell/id",
    ruleSetId: String = "RuleSet${id.split("/", limit = 2).first()}",
    url: String? = null,
    description: String = "Description ${id.split("/", limit = 2).first()}",
<<<<<<< HEAD
): RuleInstance = RuleInstance(
    id = id,
    ruleSetId = RuleSet.Id(ruleSetId),
    url = url,
    description = description
)
=======
    severity: Severity = Severity.Error,
): RuleInstance {
    val split = id.split("/", limit = 2)
    return RuleInstance(
        id = id,
        name = Rule.Name(split.first()),
        ruleSetId = RuleSet.Id(ruleSetId),
        description = description,
        severity = severity,
    )
}
>>>>>>> 23f0dba6

fun createEntity(
    signature: String = "TestEntitySignature",
    location: Issue.Location = createLocation(),
): Issue.Entity = Issue.Entity(
    signature = signature,
    location = location,
)

fun createLocation(
    path: String = "TestFile.kt",
    position: Pair<Int, Int> = 1 to 1,
    endPosition: Pair<Int, Int> = 1 to 1,
    text: IntRange = 0..0,
): Issue.Location {
    require(!path.startsWith("/")) { "The path shouldn't start with '/'" }
    return Issue.Location(
        source = SourceLocation(position.first, position.second),
        endSource = SourceLocation(endPosition.first, endPosition.second),
        text = TextLocation(text.first, text.last),
        path = Path(path),
    )
}<|MERGE_RESOLUTION|>--- conflicted
+++ resolved
@@ -57,26 +57,16 @@
     ruleSetId: String = "RuleSet${id.split("/", limit = 2).first()}",
     url: String? = null,
     description: String = "Description ${id.split("/", limit = 2).first()}",
-<<<<<<< HEAD
-): RuleInstance = RuleInstance(
-    id = id,
-    ruleSetId = RuleSet.Id(ruleSetId),
-    url = url,
-    description = description
-)
-=======
     severity: Severity = Severity.Error,
 ): RuleInstance {
-    val split = id.split("/", limit = 2)
     return RuleInstance(
         id = id,
-        name = Rule.Name(split.first()),
         ruleSetId = RuleSet.Id(ruleSetId),
+        url = url,
         description = description,
         severity = severity,
     )
 }
->>>>>>> 23f0dba6
 
 fun createEntity(
     signature: String = "TestEntitySignature",
