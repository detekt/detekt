build:
  failThreshold: 1

test-pattern: # Configure exclusions for test sources
  active: true
  patterns: # Test file regexes
    - '.*/test/.*'
    - '.*Test.kt'
    - '.*Spec.kt'
  exclude-rule-sets:
    - 'comments'
  exclude-rules:
    - 'NamingRules'
    - 'WildcardImport'
    - 'MagicNumber'
    - 'MaxLineLength'
    - 'LateInitUsage'
    - 'StringLiteralDuplication'
    - 'SpreadOperator'
    - 'UnsafeCast'

style:
  MagicNumber:
    ignoreHashCodeFunction: true
    ignorePropertyDeclaration: true
    ignoreAnnotation: true
    ignoreNumbers: '-1,0,1,2,100,1000'
<<<<<<< HEAD
  VariableNaming:
    active: true
    variablePattern: '(_)?[a-z][a-zA-Z0-9]*'
=======

potential-bugs:
  UnsafeCast:
    active: true
>>>>>>> 2c25892c
<|MERGE_RESOLUTION|>--- conflicted
+++ resolved
@@ -25,13 +25,10 @@
     ignorePropertyDeclaration: true
     ignoreAnnotation: true
     ignoreNumbers: '-1,0,1,2,100,1000'
-<<<<<<< HEAD
   VariableNaming:
     active: true
     variablePattern: '(_)?[a-z][a-zA-Z0-9]*'
-=======
 
 potential-bugs:
   UnsafeCast:
-    active: true
->>>>>>> 2c25892c
+    active: true