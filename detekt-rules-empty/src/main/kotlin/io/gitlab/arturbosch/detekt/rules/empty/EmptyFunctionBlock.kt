package io.gitlab.arturbosch.detekt.rules.empty

import io.gitlab.arturbosch.detekt.api.Config
import io.gitlab.arturbosch.detekt.api.UnstableApi
import io.gitlab.arturbosch.detekt.api.config
import io.gitlab.arturbosch.detekt.api.configWithFallback
import io.gitlab.arturbosch.detekt.api.internal.ActiveByDefault
import io.gitlab.arturbosch.detekt.api.internal.Configuration
import io.gitlab.arturbosch.detekt.rules.isOpen
import io.gitlab.arturbosch.detekt.rules.isOverride
import org.jetbrains.kotlin.psi.KtClass
import org.jetbrains.kotlin.psi.KtNamedFunction
import org.jetbrains.kotlin.psi.psiUtil.getParentOfType

/**
 * Reports empty functions. Empty blocks of code serve no purpose and should be removed.
 * This rule will not report functions with the override modifier that have a comment as their only body contents
 * (e.g., a // no-op comment in an unused listener function).
 *
 * Set the [ignoreOverridden] parameter to `true` to exclude all functions which are overriding other
 * functions from the superclass or from an interface (i.e., functions declared with the override modifier).
 */
@ActiveByDefault(since = "1.0.0")
class EmptyFunctionBlock(config: Config) : EmptyRule(config) {

    @Configuration("Excludes all the overridden functions")
    @Deprecated("Use `ignoreOverridden` instead")
    private val ignoreOverriddenFunctions: Boolean by config(false)

<<<<<<< HEAD
    @Suppress("DEPRECATION")
=======
    @OptIn(UnstableApi::class)
>>>>>>> b4c095ea
    @Configuration("Excludes all the overridden functions")
    private val ignoreOverridden: Boolean by configWithFallback(::ignoreOverriddenFunctions, false)

    override fun visitNamedFunction(function: KtNamedFunction) {
        super.visitNamedFunction(function)
        if (function.isOpen() || function.isDefaultFunction()) {
            return
        }
        val bodyExpression = function.bodyExpression
        if (!ignoreOverridden) {
            if (function.isOverride()) {
                bodyExpression?.addFindingIfBlockExprIsEmptyAndNotCommented()
            } else {
                bodyExpression?.addFindingIfBlockExprIsEmpty()
            }
        } else if (!function.isOverride()) {
            bodyExpression?.addFindingIfBlockExprIsEmpty()
        }
    }

    private fun KtNamedFunction.isDefaultFunction() =
        getParentOfType<KtClass>(true)?.isInterface() == true && hasBody()
}<|MERGE_RESOLUTION|>--- conflicted
+++ resolved
@@ -27,11 +27,8 @@
     @Deprecated("Use `ignoreOverridden` instead")
     private val ignoreOverriddenFunctions: Boolean by config(false)
 
-<<<<<<< HEAD
     @Suppress("DEPRECATION")
-=======
     @OptIn(UnstableApi::class)
->>>>>>> b4c095ea
     @Configuration("Excludes all the overridden functions")
     private val ignoreOverridden: Boolean by configWithFallback(::ignoreOverriddenFunctions, false)
 
