package io.gitlab.arturbosch.detekt.rules.complexity

import io.gitlab.arturbosch.detekt.api.AnnotationExcluder
import io.gitlab.arturbosch.detekt.api.Config
import io.gitlab.arturbosch.detekt.api.Debt
import io.gitlab.arturbosch.detekt.api.Entity
import io.gitlab.arturbosch.detekt.api.Issue
import io.gitlab.arturbosch.detekt.api.Metric
import io.gitlab.arturbosch.detekt.api.Rule
import io.gitlab.arturbosch.detekt.api.Severity
import io.gitlab.arturbosch.detekt.api.ThresholdedCodeSmell
import io.gitlab.arturbosch.detekt.api.UnstableApi
import io.gitlab.arturbosch.detekt.api.config
import io.gitlab.arturbosch.detekt.api.configWithFallback
import io.gitlab.arturbosch.detekt.api.internal.ActiveByDefault
import io.gitlab.arturbosch.detekt.api.internal.Configuration
import io.gitlab.arturbosch.detekt.rules.isOverride
import org.jetbrains.kotlin.psi.KtAnnotated
import org.jetbrains.kotlin.psi.KtClass
import org.jetbrains.kotlin.psi.KtConstructor
import org.jetbrains.kotlin.psi.KtFile
import org.jetbrains.kotlin.psi.KtFunction
import org.jetbrains.kotlin.psi.KtNamedFunction
import org.jetbrains.kotlin.psi.KtParameterList
import org.jetbrains.kotlin.psi.KtPrimaryConstructor
import org.jetbrains.kotlin.psi.KtSecondaryConstructor
import org.jetbrains.kotlin.psi.psiUtil.containingClassOrObject

/**
 * Reports functions and constructors which have more parameters than a certain threshold.
 */
@ActiveByDefault(since = "1.0.0")
class LongParameterList(config: Config = Config.empty) : Rule(config) {
    override val issue = Issue(
        "LongParameterList",
        Severity.Maintainability,
        "The more parameters a function has the more complex it is. Long parameter lists are often " +
            "used to control complex algorithms and violate the Single Responsibility Principle. " +
            "Prefer functions with short parameter lists.",
        Debt.TWENTY_MINS
    )

    @Deprecated("Use `functionThreshold` and `constructorThreshold` instead")
    @Configuration("number of parameters required to trigger the rule")
    private val threshold: Int by config(DEFAULT_FUNCTION_THRESHOLD)

<<<<<<< HEAD
    @Suppress("DEPRECATION")
=======
    @OptIn(UnstableApi::class)
>>>>>>> b4c095ea
    @Configuration("number of function parameters required to trigger the rule")
    private val functionThreshold: Int by configWithFallback(::threshold, DEFAULT_FUNCTION_THRESHOLD)

<<<<<<< HEAD
    @Suppress("DEPRECATION")
=======
    @OptIn(UnstableApi::class)
>>>>>>> b4c095ea
    @Configuration("number of constructor parameters required to trigger the rule")
    private val constructorThreshold: Int by configWithFallback(::threshold, DEFAULT_CONSTRUCTOR_THRESHOLD)

    @Configuration("ignore parameters that have a default value")
    private val ignoreDefaultParameters: Boolean by config(false)

    @Configuration("ignore long constructor parameters list for data classes")
    private val ignoreDataClasses: Boolean by config(true)

    @Configuration(
        "ignore long parameters list for constructors, functions or their parameters in the " +
            "context of these annotation class names; (e.g. ['Inject', 'Module', 'Suppress', 'Value']); " +
            "the most common cases are for dependency injection where constructors are annotated with `@Inject` " +
            "or parameters are annotated with `@Value` and should not be counted for the rule to trigger"
    )
    private val ignoreAnnotated: List<String> by config(emptyList<String>()) { list ->
        list.map { it.removePrefix("*").removeSuffix("*") }
    }

    private lateinit var annotationExcluder: AnnotationExcluder

    override fun visitKtFile(file: KtFile) {
        annotationExcluder = AnnotationExcluder(file, ignoreAnnotated)
        super.visitKtFile(file)
    }

    override fun visitNamedFunction(function: KtNamedFunction) {
        val owner = function.containingClassOrObject
        if (owner is KtClass && owner.isIgnored()) {
            return
        }
        checkLongParameterList(function, functionThreshold, "function ${function.nameAsSafeName}")
    }

    override fun visitPrimaryConstructor(constructor: KtPrimaryConstructor) {
        validateConstructor(constructor)
    }

    override fun visitSecondaryConstructor(constructor: KtSecondaryConstructor) {
        validateConstructor(constructor)
    }

    private fun KtAnnotated.isIgnored(): Boolean {
        return annotationExcluder.shouldExclude(annotationEntries)
    }

    private fun validateConstructor(constructor: KtConstructor<*>) {
        val owner = constructor.getContainingClassOrObject()
        if (owner is KtClass && owner.isDataClassOrIgnored()) {
            return
        }
        checkLongParameterList(constructor, constructorThreshold, "constructor")
    }

    private fun KtClass.isDataClassOrIgnored() = isIgnored() || ignoreDataClasses && isData()

    private fun checkLongParameterList(function: KtFunction, threshold: Int, identifier: String) {
        if (function.isOverride() || function.isIgnored() || function.containingKtFile.isIgnored()) return
        val parameterList = function.valueParameterList ?: return
        val parameterNumber = parameterList.parameterCount()

        if (parameterNumber >= threshold) {
            val parameterPrint = function.valueParameters.joinToString(separator = ", ") {
                it.nameAsSafeName.identifier + ": " + it.typeReference?.text
            }

            report(
                ThresholdedCodeSmell(
                    issue,
                    Entity.from(parameterList),
                    Metric("SIZE", parameterNumber, threshold),
                    "The $identifier($parameterPrint) has too many parameters. " +
                        "The current threshold is set to $threshold."
                )
            )
        }
    }

    private fun KtParameterList.parameterCount(): Int {
        val preFilteredParameters = parameters.filter { !it.isIgnored() }
        return if (ignoreDefaultParameters) {
            preFilteredParameters.count { !it.hasDefaultValue() }
        } else {
            preFilteredParameters.size
        }
    }

    companion object {
        private const val DEFAULT_FUNCTION_THRESHOLD = 6
        private const val DEFAULT_CONSTRUCTOR_THRESHOLD = 7
    }
}<|MERGE_RESOLUTION|>--- conflicted
+++ resolved
@@ -44,19 +44,13 @@
     @Configuration("number of parameters required to trigger the rule")
     private val threshold: Int by config(DEFAULT_FUNCTION_THRESHOLD)
 
-<<<<<<< HEAD
     @Suppress("DEPRECATION")
-=======
     @OptIn(UnstableApi::class)
->>>>>>> b4c095ea
     @Configuration("number of function parameters required to trigger the rule")
     private val functionThreshold: Int by configWithFallback(::threshold, DEFAULT_FUNCTION_THRESHOLD)
 
-<<<<<<< HEAD
     @Suppress("DEPRECATION")
-=======
     @OptIn(UnstableApi::class)
->>>>>>> b4c095ea
     @Configuration("number of constructor parameters required to trigger the rule")
     private val constructorThreshold: Int by configWithFallback(::threshold, DEFAULT_CONSTRUCTOR_THRESHOLD)
 
