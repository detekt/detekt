--- conflicted
+++ resolved
@@ -49,11 +49,7 @@
                     }
                 """.trimIndent()
             )
-<<<<<<< HEAD
-            assertThat(findings.size).isZero()
-=======
-            assertThat(subject.findings).isEmpty()
->>>>>>> cf2a5531
+            assertThat(findings).isEmpty()
         }
     }
 
@@ -69,11 +65,7 @@
                     fun Long.foo() {}
                 """.trimIndent()
             )
-<<<<<<< HEAD
-            assertThat(findings.size).isZero()
-=======
-            assertThat(subject.findings).isEmpty()
->>>>>>> cf2a5531
+            assertThat(findings).isEmpty()
         }
 
         @Test
@@ -85,11 +77,7 @@
                     fun Int.foo(i: String) {}
                 """.trimIndent()
             )
-<<<<<<< HEAD
-            assertThat(findings.size).isEqualTo(1)
-=======
-            assertThat(subject.findings).hasSize(1)
->>>>>>> cf2a5531
+            assertThat(findings).hasSize(1)
         }
     }
 
