--- conflicted
+++ resolved
@@ -5,15 +5,10 @@
 import io.gitlab.arturbosch.detekt.generator.util.run
 import org.assertj.core.api.Assertions.assertThat
 import org.assertj.core.api.Assertions.assertThatExceptionOfType
-<<<<<<< HEAD
 import org.assertj.core.api.Assertions.assertThatThrownBy
-import org.spekframework.spek2.Spek
-import org.spekframework.spek2.style.specification.describe
-=======
 import org.junit.jupiter.api.BeforeEach
 import org.junit.jupiter.api.Nested
 import org.junit.jupiter.api.Test
->>>>>>> 9471385e
 
 class RuleSetProviderCollectorSpec {
 
@@ -294,7 +289,7 @@
         }
 
         @Nested
-        inner class `a correct RuleSetProvider class with full parameters missing` {
+        inner class `a correct RuleSetProvider class with full parameters and multiple rules` {
             val description = "This is a description"
             val ruleSetId = "test"
             val ruleName = "TestRule"
@@ -372,7 +367,7 @@
                 }
             }
         """
-            val items = subject.run(code)
+            private val items = subject.run(code)
 
             @Test
             fun `extracts boolean configuration option`() {
@@ -401,7 +396,8 @@
             }
         }
 
-        context("a RuleSetProvider with unsupported configuration format") {
+        @Nested
+        inner class `a RuleSetProvider with unsupported configuration format` {
             val code = """
             package foo
 
@@ -422,7 +418,8 @@
             }
         """
 
-            it("fails") {
+            @Test
+            fun `fails`() {
                 assertThatThrownBy { subject.run(code) }
                     .isInstanceOf(InvalidDocumentationException::class.java)
                     .hasMessageContaining("""Unsupported default value format 'listOf("a")'""")
