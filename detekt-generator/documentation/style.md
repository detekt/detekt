# style

The Style ruleset provides rules that assert the style of the code.
This will help keep code in line with the given
code style guidelines.

## Content

1. [ClassNaming](#classnaming)
2. [CollapsibleIfStatements](#collapsibleifstatements)
3. [DataClassContainsFunctions](#dataclasscontainsfunctions)
4. [EnumNaming](#enumnaming)
5. [EqualsNullCall](#equalsnullcall)
6. [ExpressionBodySyntax](#expressionbodysyntax)
7. [ForbiddenClassName](#forbiddenclassname)
8. [ForbiddenComment](#forbiddencomment)
9. [ForbiddenImport](#forbiddenimport)
10. [FunctionMaxLength](#functionmaxlength)
11. [FunctionMinLength](#functionminlength)
12. [FunctionNaming](#functionnaming)
13. [FunctionOnlyReturningConstant](#functiononlyreturningconstant)
14. [LoopWithTooManyJumpStatements](#loopwithtoomanyjumpstatements)
15. [MagicNumber](#magicnumber)
16. [MatchingDeclarationName](#matchingdeclarationname)
17. [MaxLineLength](#maxlinelength)
18. [MemberNameEqualsClassName](#membernameequalsclassname)
19. [ModifierOrder](#modifierorder)
20. [NestedClassesVisibility](#nestedclassesvisibility)
21. [NewLineAtEndOfFile](#newlineatendoffile)
22. [ObjectPropertyNaming](#objectpropertynaming)
23. [OptionalAbstractKeyword](#optionalabstractkeyword)
24. [OptionalReturnKeyword](#optionalreturnkeyword)
25. [OptionalUnit](#optionalunit)
26. [OptionalWhenBraces](#optionalwhenbraces)
27. [PackageNaming](#packagenaming)
28. [ProtectedMemberInFinalClass](#protectedmemberinfinalclass)
29. [RedundantVisibilityModifierRule](#redundantvisibilitymodifierrule)
30. [ReturnCount](#returncount)
31. [SafeCast](#safecast)
32. [SerialVersionUIDInSerializableClass](#serialversionuidinserializableclass)
33. [SpacingBetweenPackageAndImports](#spacingbetweenpackageandimports)
34. [ThrowsCount](#throwscount)
35. [TopLevelPropertyNaming](#toplevelpropertynaming)
36. [UnnecessaryAbstractClass](#unnecessaryabstractclass)
37. [UnnecessaryInheritance](#unnecessaryinheritance)
38. [UnnecessaryParentheses](#unnecessaryparentheses)
39. [UntilInsteadOfRangeTo](#untilinsteadofrangeto)
40. [UnusedImports](#unusedimports)
41. [UseDataClass](#usedataclass)
42. [UtilityClassWithPublicConstructor](#utilityclasswithpublicconstructor)
43. [VariableMaxLength](#variablemaxlength)
44. [VariableMinLength](#variableminlength)
45. [VariableNaming](#variablenaming)
46. [WildcardImport](#wildcardimport)
## Rules in the `style` rule set:

### ClassNaming

TODO: Specify description

#### Configuration options:

* `classPattern` (default: `'[A-Z$][a-zA-Z0-9$]*'`)

   naming pattern (default: '[A

### CollapsibleIfStatements

TODO: Specify description

#### Noncompliant Code:

```kotlin
val i = 1
if (i > 0) {
    if (i < 5) {
        println(i)
    }
}
```

#### Compliant Code:

```kotlin
val i = 1
if (i > 0 && i < 5) {
    println(i)
}
```

### DataClassContainsFunctions

TODO: Specify description

#### Configuration options:

* `conversionFunctionPrefix` (default: `'to'`)

   allowed conversion function names

#### Noncompliant Code:

```kotlin
data class DataClassWithFunctions(val i: Int) {
    fun foo() { }
}
```

### EnumNaming

TODO: Specify description

#### Configuration options:

* `enumEntryPattern` (default: `'^[A-Z$][a-zA-Z_$]*$'`)

   naming pattern (default: '^[A

### EqualsNullCall

TODO: Specify description

#### Noncompliant Code:

```kotlin
fun isNull(str: String) = str.equals(null)
```

#### Compliant Code:

```kotlin
fun isNull(str: String) = str == null
```

### ExpressionBodySyntax

TODO: Specify description

#### Noncompliant Code:

```kotlin
fun stuff(): Int {
    return 5
}
```

#### Compliant Code:

```kotlin
fun stuff() = 5
```

### ForbiddenClassName

TODO: Specify description

#### Configuration options:

* `forbiddenName` (default: `''`)

   forbidden class names

### ForbiddenComment

TODO: Specify description

#### Configuration options:

* `values` (default: `'TODO:,FIXME:,STOPSHIP:'`)

   forbidden comment strings

#### Noncompliant Code:

```kotlin
// TODO:,FIXME:,STOPSHIP:
fun foo() { }
```

### ForbiddenImport

TODO: Specify description

#### Configuration options:

* `imports` (default: `''`)

   imports which should not be used

#### Noncompliant Code:

```kotlin
package foo

import kotlin.jvm.JvmField
import kotlin.SinceKotlin
```

### FunctionMaxLength

TODO: Specify description

#### Configuration options:

* `maximumFunctionNameLength` (default: `30`)

   maximum name length

### FunctionMinLength

TODO: Specify description

#### Configuration options:

* `minimumFunctionNameLength` (default: `3`)

   minimum name length

### FunctionNaming

TODO: Specify description

#### Configuration options:

* `functionPattern` (default: `'^([a-z$][a-zA-Z$0-9]*)|(`.*`)$'`)

   naming pattern (default: '^([a

### FunctionOnlyReturningConstant

TODO: Specify description

#### Configuration options:

* `ignoreOverridableFunction` (default: `true`)

   if overriden functions should be ignored

* `excludedFunctions` (default: `'describeContents'`)

   excluded functions

#### Noncompliant Code:

```kotlin
fun functionReturningConstantString() = "1"
```

#### Compliant Code:

```kotlin
const val constantString = "1"
```

### LoopWithTooManyJumpStatements

TODO: Specify description

#### Configuration options:

* `maxJumpCount` (default: `1`)

   maximum allowed jumps in a loop

#### Noncompliant Code:

```kotlin
val strs = listOf("foo, bar")
for (str in strs) {
    if (str == "bar") {
        break
    } else {
        continue
    }
}
```

### MagicNumber

TODO: Specify description

#### Configuration options:

* `ignoreNumbers` (default: `'-1,0,1,2'`)

   numbers which do not count as magic numbers (default: '

* `ignoreHashCodeFunction` (default: `false`)

   whether magic numbers in hashCode functions should be ignored

* `ignorePropertyDeclaration` (default: `false`)

   whether magic numbers in property declarations should be ignored

* `ignoreConstantDeclaration` (default: `true`)

   whether magic numbers in property declarations should be ignored

* `ignoreCompanionObjectPropertyDeclaration` (default: `true`)

   whether magic numbers in companion object
declarations should be ignored

* `ignoreAnnotation` (default: `false`)

   whether magic numbers in annotations should be ignored

* `ignoreNamedArgument` (default: `true`)

   whether magic numbers in named arguments should be ignored

* `ignoreEnums` (default: `false`)

   whether magic numbers in enums should be ignored

#### Noncompliant Code:

```kotlin
class User {

    fun checkName(name: String) {
        if (name.length > 42) {
            throw IllegalArgumentException("username is too long")
        }
        // ...
    }
}
```

#### Compliant Code:

```kotlin
class User {

    fun checkName(name: String) {
        if (name.length > MAX_USERNAME_SIZE) {
            throw IllegalArgumentException("username is too long")
        }
        // ...
    }

    companion object {
        private const val MAX_USERNAME_SIZE = 42
    }
}
```

### MatchingDeclarationName

"If a Kotlin file contains a single class (potentially with related top-level declarations),
its name should be the same as the name of the class, with the .kt extension appended.
If a file contains multiple classes, or only top-level declarations,
choose a name describing what the file contains, and name the file accordingly.
Use camel humps with an uppercase first letter (e.g. ProcessDeclarations.kt).

The name of the file should describe what the code in the file does.
Therefore, you should avoid using meaningless words such as "Util" in file names." - Official Kotlin Style Guide

More information at: http://kotlinlang.org/docs/reference/coding-conventions.html

#### Noncompliant Code:

```kotlin
class Foo // FooUtils.kt

fun Bar.toFoo(): Foo = ...
fun Foo.toBar(): Bar = ...
```

#### Compliant Code:

```kotlin
class Foo { // Foo.kt
    fun stuff() = 42
}

fun Bar.toFoo(): Foo = ...
```

### MaxLineLength

TODO: Specify description

#### Configuration options:

* `maxLineLength` (default: `120`)

   maximum line length

* `excludePackageStatements` (default: `false`)

   if package statements should be ignored

* `excludeImportStatements` (default: `false`)

   if import statements should be ignored

### MemberNameEqualsClassName

This rule reports a member that has the same as the containing class or object.
This might result in confusion.
The member should either be renamed or changed to a constructor.
Factory functions that create an instance of the class are exempt from this rule.

#### Configuration options:

* `ignoreOverriddenFunction` (default: `true`)

   if overridden functions should be ignored

#### Noncompliant Code:

```kotlin
class MethodNameEqualsClassName {

    fun methodNameEqualsClassName() { }
}

class PropertyNameEqualsClassName {

    val propertyEqualsClassName = 0
}
```

#### Compliant Code:

```kotlin
class Manager {

    companion object {
        // factory functions can have the same name as the class
        fun manager(): Manager {
            return Manager()
        }
    }
}
```

### ModifierOrder

TODO: Specify description

#### Noncompliant Code:

```kotlin
lateinit internal private val str: String
```

#### Compliant Code:

```kotlin
private internal lateinit val str: String
```

### NestedClassesVisibility

TODO: Specify description

#### Noncompliant Code:

```kotlin
internal class NestedClassesVisibility {

    public class NestedPublicClass // should not be public
}
```

#### Compliant Code:

```kotlin
internal class NestedClassesVisibility {

    internal class NestedPublicClass
}
```

### NewLineAtEndOfFile

TODO: Specify description

### ObjectPropertyNaming

TODO: Specify description

#### Configuration options:

* `propertyPattern` (default: `'[A-Za-z][_A-Za-z0-9]*'`)

   naming pattern (default: '[A

### OptionalAbstractKeyword

TODO: Specify description

#### Noncompliant Code:

```kotlin
abstract interface Foo { // abstract keyword not needed

    abstract fun x() // abstract keyword not needed
    abstract var y: Int // abstract keyword not needed
}
```

#### Compliant Code:

```kotlin
interface Foo {

    fun x()
    var y: Int
}
```

### OptionalReturnKeyword

TODO: Specify description

#### Noncompliant Code:

```kotlin
val z = if (true) return x else return y
```

#### Compliant Code:

```kotlin
val z = if (true) x else y
```

### OptionalUnit

TODO: Specify description

#### Noncompliant Code:

```kotlin
fun foo(): Unit { }
```

#### Compliant Code:

```kotlin
fun foo() { }
```

### OptionalWhenBraces

TODO: Specify description

#### Noncompliant Code:

```kotlin
val i = 1
when (1) {
    1 -> { println("one") } // unnecessary curly braces since there is only one statement
    else -> println("else")
}
```

#### Compliant Code:

```kotlin
val i = 1
when (1) {
    1 -> println("one")
    else -> println("else")
}
```

### PackageNaming

TODO: Specify description

#### Configuration options:

* `packagePattern` (default: `'^[a-z]+(\.[a-z][a-z0-9]*)*$'`)

   naming pattern (default: '^[a

### ProtectedMemberInFinalClass

TODO: Specify description

#### Noncompliant Code:

```kotlin
class ProtectedMemberInFinalClass {
    protected var i = 0
}
```

#### Compliant Code:

```kotlin
class ProtectedMemberInFinalClass {
    private var i = 0
}
```

### RedundantVisibilityModifierRule

TODO: Specify description

#### Noncompliant Code:

```kotlin
public interface Foo { // public per default

    public fun bar() // public per default
}
```

#### Compliant Code:

```kotlin
interface Foo {

    fun bar()
}
```

### ReturnCount

Restrict the number of return methods allowed in methods.

Having many exit points in a function can be confusing and impacts readability of the
code.

#### Configuration options:

* `max` (default: `2`)

   define the maximum number of return statements allowed per function

* `excludedFunctions` (default: `"equals"`)

   define functions to be ignored by this check

#### Noncompliant Code:

```kotlin
fun foo(i: Int): String {
    when (i) {
        1 -> return "one"
        2 -> return "two"
        else -> return "other"
    }
}
```

#### Compliant Code:

```kotlin
fun foo(i: Int): String {
    return when (i) {
        1 -> "one"
        2 -> "two"
        else -> "other"
    }
}
```

### SafeCast

TODO: Specify description

#### Noncompliant Code:

```kotlin
fun numberMagic(number: Number) {
    val i = if (number is Int) number else null
    // ...
}
```

#### Compliant Code:

```kotlin
fun numberMagic(number: Number) {
    val i = number as? Int
    // ...
}
```

### SerialVersionUIDInSerializableClass

TODO: Specify description

#### Noncompliant Code:

```kotlin
class IncorrectSerializable : Serializable {

    companion object {
        val serialVersionUID = 1 // wrong declaration for UID
    }
}
```

#### Compliant Code:

```kotlin
class CorrectSerializable : Serializable {

    companion object {
        const val serialVersionUID = 1L
    }
}
```

### SpacingBetweenPackageAndImports

TODO: Specify description

#### Noncompliant Code:

```kotlin
package foo
import a.b
class Bar { }
```

#### Compliant Code:

```kotlin
package foo

import a.b

class Bar { }
```

### ThrowsCount

TODO: Specify description

#### Configuration options:

* `max` (default: `2`)

   maximum amount of throw statements in a method

#### Noncompliant Code:

```kotlin
fun foo(i: Int) {
    when (i) {
        1 -> throw IllegalArgumentException()
        2 -> throw IllegalArgumentException()
        3 -> throw IllegalArgumentException()
    }
}
```

#### Compliant Code:

```kotlin
fun foo(i: Int) {
    when (i) {
        1,2,3 -> throw IllegalArgumentException()
    }
}
```

### TopLevelPropertyNaming

TODO: Specify description

#### Configuration options:

* `constantPattern` (default: `'[A-Z][_A-Z0-9]*'`)

   naming pattern (default: '[A

* `propertyPattern` (default: `'[a-z][A-Za-z\d]*'`)

   naming pattern (default: '[a

* `privatePropertyPattern` (default: `'(_)?[a-z][A-Za-z0-9]*'`)

   naming pattern ?[a

### UnnecessaryAbstractClass

TODO: Specify description

#### Noncompliant Code:

```kotlin
abstract class OnlyAbstractMembersInAbstractClass { // violation: no concrete members

    abstract val i: Int
    abstract fun f()
}

abstract class OnlyConcreteMembersInAbstractClass { // violation: no abstract members

    val i: Int = 0
    fun f() { }
}
```

### UnnecessaryInheritance

TODO: Specify description

#### Noncompliant Code:

```kotlin
class A : Any()
class B : Object()
```

### UnnecessaryParentheses

Reports unnecessary parentheses around expressions.

Added in v1.0.0.RC4

#### Noncompliant Code:

```kotlin
val local = (5 + 3)

if ((local == 8)) { }

fun foo() {
    function({ input -> println(input) })
}
```

#### Compliant Code:

```kotlin
val local = 5 + 3

if (local == 8) { }

fun foo() {
    function { input -> println(input) }
}
```

### UntilInsteadOfRangeTo

Reports calls to '..' operator instead of calls to 'until'.
'until' is applicable in cases where the upper range value is described as
some value subtracted by 1. 'until' helps to prevent off-by-one errors.

#### Noncompliant Code:

```kotlin
for (i in 0 .. 10 - 1) {}
val range = 0 .. 10 - 1
```

#### Compliant Code:

```kotlin
for (i in 0 until 10 - 1) {}
val range = 0 until 10 - 1
```

### UnusedImports

TODO: Specify description

### UseDataClass

TODO: Specify description

#### Noncompliant Code:

```kotlin
class DataClassCandidate(val i: Int) {

    val i2: Int = 0
}
```

#### Compliant Code:

```kotlin
data class DataClass(val i: Int, val i2: Int)
```

### UtilityClassWithPublicConstructor

TODO: Specify description

#### Noncompliant Code:

```kotlin
class UtilityClass {

    // public constructor here
    constructor() {
        // ...
    }

    companion object {
        val i = 0
    }
}
```

#### Compliant Code:

```kotlin
class UtilityClass {

    private constructor() {
        // ...
    }

    companion object {
        val i = 0
    }
}
```

### VariableMaxLength

TODO: Specify description

#### Configuration options:

* `maximumVariableNameLength` (default: `64`)

   maximum name length

### VariableMinLength

TODO: Specify description

#### Configuration options:

* `minimumVariableNameLength` (default: `1`)

<<<<<<< HEAD
"If a Kotlin file contains a single non-private class (potentially with related top-level declarations),
its name should be the same as the name of the class, with the .kt extension appended.
If a file contains multiple classes, or only top-level declarations,
choose a name describing what the file contains, and name the file accordingly.
Use camel humps with an uppercase first letter (e.g. ProcessDeclarations.kt).
=======
   maximum name length
>>>>>>> 1a22cb5b

### VariableNaming

TODO: Specify description

#### Configuration options:

* `variablePattern` (default: `'[a-z][A-Za-z0-9]*'`)

   naming pattern (default: '[a

* `privateVariablePattern` (default: `'(_)?[a-z][A-Za-z0-9]*'`)

   naming pattern ?[a

### WildcardImport

Wildcard imports should be replaced with imports using fully qualified class names. This helps increase clarity of
which classes are imported and helps prevent naming conflicts.

Library updates can introduce naming clashes with your own classes which might result in compilation errors.

#### Configuration options:

* `excludeImports` (default: `'java.util.*,kotlinx.android.synthetic.*'`)

   Define a whitelist of package names that should be allowed to be imported
with wildcard imports.

#### Noncompliant Code:

```kotlin
package test

import io.gitlab.arturbosch.detekt.*

class DetektElements {
    val element1 = DetektElement1()
    val element2 = DetektElement2()
}
```

#### Compliant Code:

```kotlin
package test

import io.gitlab.arturbosch.detekt.DetektElement1
import io.gitlab.arturbosch.detekt.DetektElement2

class DetektElements {
    val element1 = DetektElement1()
    val element2 = DetektElement2()
}
```<|MERGE_RESOLUTION|>--- conflicted
+++ resolved
@@ -348,7 +348,7 @@
 
 ### MatchingDeclarationName
 
-"If a Kotlin file contains a single class (potentially with related top-level declarations),
+"If a Kotlin file contains a single non-private class (potentially with related top-level declarations),
 its name should be the same as the name of the class, with the .kt extension appended.
 If a file contains multiple classes, or only top-level declarations,
 choose a name describing what the file contains, and name the file accordingly.
@@ -939,15 +939,7 @@
 
 * `minimumVariableNameLength` (default: `1`)
 
-<<<<<<< HEAD
-"If a Kotlin file contains a single non-private class (potentially with related top-level declarations),
-its name should be the same as the name of the class, with the .kt extension appended.
-If a file contains multiple classes, or only top-level declarations,
-choose a name describing what the file contains, and name the file accordingly.
-Use camel humps with an uppercase first letter (e.g. ProcessDeclarations.kt).
-=======
    maximum name length
->>>>>>> 1a22cb5b
 
 ### VariableNaming
 
